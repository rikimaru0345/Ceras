﻿using System;
using System.Collections.Generic;
using System.Linq;
using System.Text;
using System.Threading.Tasks;

namespace LiveTesting
{
	using Ceras;
	using Ceras.Helpers;
	using System.Runtime.CompilerServices;
	using Ceras.Formatters;
	using System.Linq.Expressions;

	static class NewRefProxyTest
	{
		const int ConstCacheSize = 2000;

		// Serialization: array search
		// Deserialization: array
		struct BetterCache
		{
			int _nextSlot;
			object[] _ar;

			public static BetterCache Create(int baseSize)
			{
				var obj = new BetterCache();
				obj._ar = new object[baseSize];
				return obj;
			}

			// Serialization
			internal bool TryGetExistingObjectId(object value, out int id)
			{
				for (int i = 0; i < _nextSlot; i++)
				{
					// var proxy = Unsafe.As<object, T>(ref _ar[i]);

					if (ReferenceEquals(value, _ar[i]))
					{
						id = i;
						return true;
					}
				}

				id = 0;
				return false;
			}

			internal int RegisterObject(object obj)
			{
				var slot = _nextSlot;

				ref var proxy = ref _ar[slot];
				proxy = obj;

				_nextSlot++;

				return slot;
			}

			internal void ResetSerialization()
			{
				Array.Clear(_ar, 0, _nextSlot - 1);
				_nextSlot = 0;
			}


			// Deserialization
			internal ref T CreateDeserializationProxy<T>() where T : class
			{
				var index = _nextSlot;
				_nextSlot++;

				ref object slot = ref _ar[index];
				ref T proxy = ref Unsafe.As<object, T>(ref slot);

				return ref proxy;
			}

			internal T GetExistingObject<T>(int id) where T : class
			{
				ref object slot = ref _ar[id];
				return Unsafe.As<object, T>(ref slot);
			}

			internal void ResetDeserialization()
			{
				Array.Clear(_ar, 0, _nextSlot - 1);
				_nextSlot = 0;
			}
		}

		// Serialization: dictionary
		// Deserialization: array
		struct BetterCache2
		{
			Dictionary<object, int> _serializationCache;

			int _nextSlot;
			object[] _ar;


			public static BetterCache2 Create(int baseSize)
			{
				var obj = new BetterCache2();
				obj._ar = new object[baseSize];
				obj._serializationCache = new Dictionary<object, int>(64);

				return obj;
			}

			// Serialization
			internal bool TryGetExistingObjectId<T>(T value, out int id) where T : class
			{
				return _serializationCache.TryGetValue(value, out id);
			}

			internal int RegisterObject<T>(T value) where T : class
			{
				var id = _serializationCache.Count;

				_serializationCache.Add(value, id);

				return id;
			}

			internal void ResetSerialization()
			{
				_serializationCache.Clear();
			}


			// Deserialization
			internal ref T CreateDeserializationProxy<T>() where T : class
			{
				var index = _nextSlot;
				_nextSlot++;

				ref T proxy = ref Unsafe.As<object, T>(ref _ar[index]);

				return ref proxy;
			}

			internal T GetExistingObject<T>(int id) where T : class
			{
				return Unsafe.As<object, T>(ref _ar[id]);
			}

			internal void ResetDeserialization()
			{
				Array.Clear(_ar, 0, _nextSlot - 1);
				_nextSlot = 0;
			}
		}


		

		class RefFormatter<T> : IFormatter<T> where T : class
		{
			const int Null = -1;
			const int New = -2;

			public BetterCache Cache = BetterCache.Create(ConstCacheSize);
			public IFormatter<T> InnerFormatter;

			public void Serialize(ref byte[] buffer, ref int offset, T p)
			{
				if (ReferenceEquals(p, null))
				{
					// Null
					SerializerBinary.WriteInt32(ref buffer, ref offset, Null);
				}
				else if (Cache.TryGetExistingObjectId(p, out int existingId))
				{
					// Existing
					SerializerBinary.WriteInt32(ref buffer, ref offset, existingId);
				}
				else
				{
					// New
					SerializerBinary.WriteInt32(ref buffer, ref offset, New);
					Cache.RegisterObject(p);
					InnerFormatter.Serialize(ref buffer, ref offset, p);
				}
			}

			public void Deserialize(byte[] buffer, ref int offset, ref T value)
			{
				var id = SerializerBinary.ReadInt32(buffer, ref offset);
				switch (id)
				{
				case Null: // Null
					value = default;
					break;

				case New: // Read New
					if (value == null)
						value = Ctor<T>.New();

					ref var proxy = ref Cache.CreateDeserializationProxy<T>();

					proxy = value;
					InnerFormatter.Deserialize(buffer, ref offset, ref proxy);
					value = proxy;
					break;

				default: // Existing
					value = Cache.GetExistingObject<T>(id);
					break;
				}
			}
		}

		class PersonFormatter : IFormatter<Person>
		{
			public RefFormatter<Person> RefFormatter;

			public void Serialize(ref byte[] buffer, ref int offset, Person p)
			{
				SerializerBinary.WriteString(ref buffer, ref offset, p.Name);
				SerializerBinary.WriteInt32(ref buffer, ref offset, p.Health);
				RefFormatter.Serialize(ref buffer, ref offset, p.Friend1);
				RefFormatter.Serialize(ref buffer, ref offset, p.Friend2);
			}

			public void Deserialize(byte[] buffer, ref int offset, ref Person value)
			{
				value.Name = SerializerBinary.ReadString(buffer, ref offset);
				value.Health = SerializerBinary.ReadInt32(buffer, ref offset);
				RefFormatter.Deserialize(buffer, ref offset, ref value.Friend1);
				RefFormatter.Deserialize(buffer, ref offset, ref value.Friend2);
			}
		}


		class RefFormatterReaderWriter<T> : IFormatterNew<T> where T : class
		{
			const int Null = -1;
			const int New = -2;

			public BetterCache Cache = BetterCache.Create(ConstCacheSize);
			public IFormatterNew<T> InnerFormatter;

			public void Serialize(ref Writer writer, T p)
			{
				if (ReferenceEquals(p, null))
				{
					// Null
					writer.WriteInt32(Null);
				}
				else if (Cache.TryGetExistingObjectId(p, out int existingId))
				{
					// Existing
					writer.WriteInt32(existingId);
				}
				else
				{
					// New
					writer.WriteInt32(New);
					Cache.RegisterObject(p);
					InnerFormatter.Serialize(ref writer, p);
				}
			}

			public void Deserialize(ref Reader reader, ref T value)
			{
				var id = reader.ReadInt32();
				switch (id)
				{
				case Null: // Null
					value = default;
					break;

				case New: // Read New
					if (value == null)
						value = Ctor<T>.New();

					ref var proxy = ref Cache.CreateDeserializationProxy<T>();

					proxy = value;
					InnerFormatter.Deserialize(ref reader, ref proxy);
					value = proxy;
					break;

				default: // Existing
					value = Cache.GetExistingObject<T>(id);
					break;
				}
			}
		}

		class PersonFormatterReaderWriter : IFormatterNew<Person>
		{
			public RefFormatterReaderWriter<Person> RefFormatter;

			public void Serialize(ref Writer writer, Person p)
			{
				writer.WriteString(p.Name);
				writer.WriteInt32(p.Health);
				RefFormatter.Serialize(ref writer, p.Friend1);
				RefFormatter.Serialize(ref writer, p.Friend2);
			}

			public void Deserialize(ref Reader reader, ref Person value)
			{
				value.Name = reader.ReadString();
				value.Health = reader.ReadInt32();
				RefFormatter.Deserialize(ref reader, ref value.Friend1);
				RefFormatter.Deserialize(ref reader, ref value.Friend2);
			}
		}


		class RefFormatterNewCache2<T> : IFormatter<T> where T : class
		{
			const int Null = -1;
			const int New = -2;

			public BetterCache2 Cache = BetterCache2.Create(ConstCacheSize);
			public IFormatter<T> InnerFormatter;

			public void Serialize(ref byte[] buffer, ref int offset, T p)
			{
				if (ReferenceEquals(p, null))
				{
					// Null
					SerializerBinary.WriteInt32(ref buffer, ref offset, Null);
				}
				else if (Cache.TryGetExistingObjectId(p, out int existingId))
				{
					// Existing
					SerializerBinary.WriteInt32(ref buffer, ref offset, existingId);
				}
				else
				{
					// New
					SerializerBinary.WriteInt32(ref buffer, ref offset, New);
					Cache.RegisterObject(p);
					InnerFormatter.Serialize(ref buffer, ref offset, p);
				}
			}

			public void Deserialize(byte[] buffer, ref int offset, ref T value)
			{
				var id = SerializerBinary.ReadInt32(buffer, ref offset);
				switch (id)
				{
				case Null: // Null
					value = default;
					break;

				case New: // Read New
					if (value == null)
						value = Ctor<T>.New();

					ref var proxy = ref Cache.CreateDeserializationProxy<T>();

					proxy = value;
					InnerFormatter.Deserialize(buffer, ref offset, ref proxy);
					value = proxy;
					break;

				default: // Existing
					value = Cache.GetExistingObject<T>(id);
					break;
				}
			}
		}

		class PersonFormatterNewCache2 : IFormatter<Person>
		{
			public RefFormatterNewCache2<Person> RefFormatter;

			public void Serialize(ref byte[] buffer, ref int offset, Person p)
			{
				SerializerBinary.WriteString(ref buffer, ref offset, p.Name);
				SerializerBinary.WriteInt32(ref buffer, ref offset, p.Health);
				RefFormatter.Serialize(ref buffer, ref offset, p.Friend1);
				RefFormatter.Serialize(ref buffer, ref offset, p.Friend2);
			}

			public void Deserialize(byte[] buffer, ref int offset, ref Person value)
			{
				value.Name = SerializerBinary.ReadString(buffer, ref offset);
				value.Health = SerializerBinary.ReadInt32(buffer, ref offset);
				RefFormatter.Deserialize(buffer, ref offset, ref value.Friend1);
				RefFormatter.Deserialize(buffer, ref offset, ref value.Friend2);
			}
		}



		static byte[] _buffer = new byte[100];

		static T Clone<T>(T obj, IFormatter<T> formatter)
		{
			int offset = 0;
			formatter.Serialize(ref _buffer, ref offset, obj);

			offset = 0;
			T clone = default;
			formatter.Deserialize(_buffer, ref offset, ref clone);

			return clone;
		}

		public static void ReinterpretRefProxyTest()
		{
			var refPersonFormatter = new RefFormatter<Person>();
			var personFormatter = new PersonFormatter();
			refPersonFormatter.InnerFormatter = personFormatter;
			personFormatter.RefFormatter = refPersonFormatter;

			var refPersonFormatter2 = new RefFormatterReaderWriter<Person>();
			var personFormatter2 = new PersonFormatterReaderWriter();
			refPersonFormatter2.InnerFormatter = personFormatter2;
			personFormatter2.RefFormatter = refPersonFormatter2;
			
			var refPersonFormatterNewCache2 = new RefFormatterNewCache2<Person>();
			var personFormatterNewCache2 = new PersonFormatterNewCache2();
			refPersonFormatterNewCache2.InnerFormatter = personFormatterNewCache2;
			personFormatterNewCache2.RefFormatter = refPersonFormatterNewCache2;

			var p1 = new Person { Name = "riki", Health = 5 };

			p1.Friend1 = p1;

			Person lastCreated = p1;
			for (int i = 0; i < 300; i++)
			{
				var pi = new Person { Health = 100 + i, Name = "p" + i };
				pi.Friend1 = pi;

				lastCreated.Friend2 = pi;
				lastCreated = pi;
			}


			for (int i = 0; i < 5; i++)
				MicroBenchmark.Run(2,
					("NewCache(ar,ar)", () => Clone(p1, refPersonFormatter)),
					("NewCache2(dict,ar)", () => Clone(p1, refPersonFormatterNewCache2)), // 4-14%

					("empty", () => { }
				));

			Console.WriteLine("done");
			Console.ReadKey();

			new Ceras.Test.Internals().BoxedReferencesAreNotCached();
		}


		internal static void CompareCalls()
		{
			var comp = new CompareCallsTest();
			comp.Prepare();

			for (int i = 0; i < 10; i++)
				comp.Test();

			Console.WriteLine("done");
			Console.ReadKey();
		}

		// Results:
		// - Anything other than simple takes 1.3x ~ 1.8x longer.
		// - readonly doesn't help at all.
		class CompareCallsTest
		{
			public Adder addSimple;
			public IAdder addImplicit;
			public IAdder addExplicit;
			public AdderBase addBase;

			public readonly Adder addSimpleR;
			public readonly IAdder addImplicitR;
			public readonly IAdder addExplicitR;
			public readonly AdderBase addBaseR;

			[MethodImpl(MethodImplOptions.NoInlining | MethodImplOptions.NoOptimization)]
			public CompareCallsTest()
			{
				addSimpleR = new Adder();
				addImplicitR = new AdderImplicitInterface();
				addExplicitR = new AdderExplicitInterface();
				addBaseR = new AdderImpl();
			}

			[MethodImpl(MethodImplOptions.NoInlining | MethodImplOptions.NoOptimization)]
			public void Prepare()
			{
				addSimple = new Adder();
				addImplicit = new AdderImplicitInterface();
				addExplicit = new AdderExplicitInterface();
				addBase = new AdderImpl();
			}

			public void Test()
			{
				int counter = 0;

<<<<<<< HEAD
				MicroBenchmark.Run(5, new BenchJob[]
				{
					("addSimple", () => counter = addSimple.Add(counter, 1)),
					("addImplicit", () => counter = addImplicit.Add(counter, 1)),
					("addExplicit", () => counter = addExplicit.Add(counter, 1)),
					("addBase", () => counter = addBase.Add(counter, 1)),

					("addSimpleR", () => counter = addSimpleR.Add(counter, 1)),
					("addImplicitR", () => counter = addImplicitR.Add(counter, 1)),
					("addExplicitR", () => counter = addExplicitR.Add(counter, 1)),
					("addBaseR", () => counter = addBaseR.Add(counter, 1)),
				});
=======
				//MicroBenchmark.Run(5, new (string, Action)[]
				//{
				//	("addSimple", () => counter = addSimple.Add(counter, 1)),
				//	("addImplicit", () => counter = addImplicit.Add(counter, 1)),
				//	("addExplicit", () => counter = addExplicit.Add(counter, 1)),
				//	("addBase", () => counter = addBase.Add(counter, 1)),

				//	("addSimpleR", () => counter = addSimpleR.Add(counter, 1)),
				//	("addImplicitR", () => counter = addImplicitR.Add(counter, 1)),
				//	("addExplicitR", () => counter = addExplicitR.Add(counter, 1)),
				//	("addBaseR", () => counter = addBaseR.Add(counter, 1)),
				//});
>>>>>>> 452efe30
			}
		}


		class Adder
		{
			public int Add(int a, int b) => a + b;
		}

		interface IAdder
		{
			int Add(int a, int b);
		}

		class AdderImplicitInterface : IAdder
		{
			public int Add(int a, int b) => a + b;
		}

		class AdderExplicitInterface : IAdder
		{
			int IAdder.Add(int a, int b) => a + b;
		}

		abstract class AdderBase
		{
			public abstract int Add(int a, int b);
		}

		class AdderImpl : AdderBase
		{
			public override int Add(int a, int b) => a + b;
		}



		ref struct Writer
		{
			public byte[] buffer;
			public int offset;

			public void WriteInt32(int value) => SerializerBinary.WriteInt32(ref buffer, ref offset, value);
			public void WriteString(string value) => SerializerBinary.WriteString(ref buffer, ref offset, value);
		}

		ref struct Reader
		{
			public byte[] buffer;
			public int offset;

			public int ReadInt32() => SerializerBinary.ReadInt32(buffer, ref offset);
			public string ReadString() => SerializerBinary.ReadString(buffer, ref offset);
		}

		interface IFormatterNew<T> : IFormatter
		{
			void Serialize(ref Writer writer, T value);
			void Deserialize(ref Reader reader, ref T value);
		}

		static class CtorHelper
		{
			public static readonly Func<object> Null = () => null;

			public static Func<object> GetNew(Type type)
			{
				return Expression.Lambda<Func<object>>(Expression.New(type)).Compile();
			}
		}

		static class Ctor<T> where T : class
		{
			public static readonly Func<T> New;

			static Ctor()
			{
				if (typeof(T).IsArray || typeof(T).IsValueType)
				{
					New = Unsafe.As<Func<T>>(CtorHelper.Null);
				}
				else
				{
					New = Unsafe.As<Func<T>>(CtorHelper.GetNew(typeof(T)));
				}
			}
		}

		class Person
		{
			public string Name;
			public int Health;
			public Person Friend1;
			public Person Friend2;
		}
	}
}<|MERGE_RESOLUTION|>--- conflicted
+++ resolved
@@ -503,20 +503,6 @@
 			{
 				int counter = 0;
 
-<<<<<<< HEAD
-				MicroBenchmark.Run(5, new BenchJob[]
-				{
-					("addSimple", () => counter = addSimple.Add(counter, 1)),
-					("addImplicit", () => counter = addImplicit.Add(counter, 1)),
-					("addExplicit", () => counter = addExplicit.Add(counter, 1)),
-					("addBase", () => counter = addBase.Add(counter, 1)),
-
-					("addSimpleR", () => counter = addSimpleR.Add(counter, 1)),
-					("addImplicitR", () => counter = addImplicitR.Add(counter, 1)),
-					("addExplicitR", () => counter = addExplicitR.Add(counter, 1)),
-					("addBaseR", () => counter = addBaseR.Add(counter, 1)),
-				});
-=======
 				//MicroBenchmark.Run(5, new (string, Action)[]
 				//{
 				//	("addSimple", () => counter = addSimple.Add(counter, 1)),
@@ -529,7 +515,6 @@
 				//	("addExplicitR", () => counter = addExplicitR.Add(counter, 1)),
 				//	("addBaseR", () => counter = addBaseR.Add(counter, 1)),
 				//});
->>>>>>> 452efe30
 			}
 		}
 
