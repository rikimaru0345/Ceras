﻿using System;
using System.Security;


namespace LiveTesting
{
	using AgileObjects.ReadableExpressions;
	using BenchmarkDotNet.Jobs;
	using BenchmarkDotNet.Running;
	using Ceras;
	using Ceras.Formatters;
	using Ceras.Helpers;
	using Ceras.Resolvers;
	using Newtonsoft.Json;
	using System.Buffers;
	using System.Collections.Generic;
	using System.Diagnostics;
	using System.IO;
	using System.Linq;
	using System.Linq.Expressions;
	using System.Reflection;
	using System.Reflection.Emit;
	using System.Runtime.CompilerServices;
	using System.Runtime.InteropServices;
	using Tutorial;
	using Xunit;
	using Encoding = System.Text.Encoding;

	class Program
	{
		static Guid staticGuid = Guid.Parse("39b29409-880f-42a4-a4ae-2752d97886fa");

		static unsafe void Main(string[] args)
		{
<<<<<<< HEAD



			SegmentedStringWriting();

			new Ceras.Test.Examples().BeforeAndAfterSerializeCalls();
=======
			new Ceras.Test.Examples().CallbackWithContext();
>>>>>>> a1190123
			// Benchmarks();

			NewRefFormatter.RefFormatterTests.Test();
			MergeBlittingTest.MergeBlittingTest.Test();


			NewRefProxyTest.CompareCalls();
			NewRefProxyTest.ReinterpretRefProxyTest();

			ReinterpretMultiDimensionalArray1();
			ReinterpretMultiDimensionalArray2();


			CustomComparerFormatter();

			ExpressionTreesTest();

			TuplesTest();

			EnsureSealedTypesThrowsException();

			InjectSpecificFormatterTest();

			VersionToleranceTest();

			ReadonlyTest();

			MemberInfoAndTypeInfoTest();

			SimpleDictionaryTest();

			MaintainTypeTest();

			InterfaceFormatterTest();

			InheritTest();

			StructTest();

			WrongRefTypeTest();

			PerfTest();

			TupleTest();

			NullableTest();

			ErrorOnDirectEnumerable();

			PropertyTest();

			NetworkTest();

			GuidTest();

			EnumTest();

			ComplexTest();

			ListTest();



			var tutorial = new Tutorial();

			tutorial.Step1_SimpleUsage();
			tutorial.Step2_Attributes();
			tutorial.Step3_Recycling();
			tutorial.Step4_KnownTypes();
			tutorial.Step5_CustomFormatters();
			// tutorial.Step6_NetworkExample();
			tutorial.Step7_GameDatabase();
			// tutorial.Step8_DataUpgrade_OLD();
			// tutorial.Step9_VersionTolerance();
			tutorial.Step10_ReadonlyHandling();

			Console.WriteLine("All tests completed.");
			Console.ReadKey();
		}


		unsafe static void SegmentedStringWriting()
		{
			string str1 = "😀😁😂🤣😃😄😅😆😉😊😋😎😍😘🥰😗😙😚";
			var str2 = str1;
			str2 += str2;
			str2 += str2;
			str2 += str2;

			var str3 = str2 + str2 + str2;

			string[] testStrings = new string[]
			{
				"a",
				"b",
				"c",
				"d",
				"1234567890",
				"1234567890123456789012345678901234567890123456789012345678901234567890123456789012345678901234567890123456789012345678901234567890",
				"😀",
				"😀😀😀",
				str1,
				str2,
				str3,
			};

			var jobs = new BenchJob[]
			{
				//("Old", () =>
				//{
				//	foreach (var testString in testStrings)
				//	{
				//		byte[] buffer = new byte[1];
				//		int offset = 0;
				//		SerializerBinary.WriteString(ref buffer, ref offset, testString);

				//		offset = 0;
				//		var strCopy = SerializerBinary.ReadString(buffer, ref offset);

				//		if (testString != strCopy)
				//			Debug.Fail("string encoding failure");
				//	}
				//}),
				
				//("New", () =>
				//{
				//	foreach (var testString in testStrings)
				//	{
				//		byte[] buffer = new byte[1];
				//		int offset = 0;
				//		SerializerBinary.WriteStringNew(ref buffer, ref offset, testString);

				//		offset = 0;
				//		var strCopy = SerializerBinary.ReadStringNew(buffer, ref offset);

				//		if(testString != strCopy)
				//			Debug.Fail("string encoding failure");
				//	}
				//}),
			};

			MicroBenchmark.Run(1, jobs);

			Console.WriteLine("done");
			Console.ReadKey();

		}

		static void ConvertDynamicFormatterToString()
		{
			var ceras = new CerasSerializer();
			var personFormatter = (DynamicFormatter<Person>)ceras.GetSpecificFormatter(typeof(Person));

			var schema = ceras.GetTypeMetaData(typeof(Person)).PrimarySchema;

			var normalDeserializer = DynamicFormatter<Person>.GenerateDeserializer(ceras, schema, false);
			var schemaDeserializer = DynamicFormatter<Person>.GenerateDeserializer(ceras, schema, true);

			Func<TranslationSettings, TranslationSettings> configuration = s
				=> s.TranslateConstantsUsing((type, obj) =>
				{
					var formattedType = type.FindClosedArg(typeof(IFormatter<>));
					if (formattedType == null)
						return null;

					return "_" + formattedType.FriendlyName(false) + "Formatter";
				});

			var normalCode = normalDeserializer.ToReadableString(configuration);
			var schemaCode = schemaDeserializer.ToReadableString(configuration);
		}

		static void Benchmarks()
		{
			// Benchmark_DynamicMethod();
			// Benchmark_SealedTypeOptimization();

			var config = CerasGlobalBenchmarkConfig.Medium;
			BenchmarkRunner.Run<Benchmark_SealedTypeOptimization>(config);


			//Benchmark_ReferenceFormatter_UsingCreateDelegateDispatcher bench = new Benchmark_ReferenceFormatter_UsingCreateDelegateDispatcher();
			//bench.Setup();
			//bench.SetupNew();
			//bench.MethodNew();
			//bench.MethodNew();
			//bench.MethodNew();



			//BenchmarkRunner.Run<MergeBlittingBenchmarks>(config);
			//BenchmarkRunner.Run<Feature_MreRefs_Benchmarks>(config);
			//BenchmarkRunner.Run<SerializerComparisonBenchmarks>(config);
			//BenchmarkRunner.Run<ConstantsInGenericContainerBenchmarks>(config);



			Environment.Exit(0);
		}

		static void Benchmark_DynamicMethod()
		{
			Func<float, float, float> avgFunc = (a, b) => (a + b) / 2;


			var argA = Expression.Parameter(typeof(float), "a");
			var argB = Expression.Parameter(typeof(float), "b");

			var avgExpr = Expression.Lambda<Func<float, float, float>>(
				Expression.Divide(
					Expression.Add(argA, argB),
					Expression.Constant(2f, typeof(float))),
				new ParameterExpression[] { argA, argB })
				.Compile();


			var dynMethod = new DynamicMethod("avgDyn", typeof(float), new Type[] { typeof(float), typeof(float) }, true);
			var ilGen = dynMethod.GetILGenerator();
			ilGen.Emit(OpCodes.Ldarg_0);
			ilGen.Emit(OpCodes.Ldarg_1);
			ilGen.Emit(OpCodes.Add);
			ilGen.Emit(OpCodes.Ldc_R4, 2);
			ilGen.Emit(OpCodes.Div);
			ilGen.Emit(OpCodes.Ret);

			var avgDyn = (Func<float, float, float>)dynMethod.CreateDelegate(typeof(Func<float, float, float>));

			var iterations = MicroBenchmark.EstimateIterations(TimeSpan.FromSeconds(0.5), () => avgFunc(1, 2));
			MicroBenchmark.Run(iterations,
				("avgFunc", () => avgFunc(1, 2)),
				("avgExpr", () => avgExpr(1, 2)),
				("avgDyn", () => avgDyn(1, 2)));

			Console.ReadKey();
		}

		static void Benchmark_SealedTypeOptimization()
		{
			var x = new Benchmark_SealedTypeOptimization();
			x.Setup();

			var iterations = MicroBenchmark.EstimateIterations(TimeSpan.FromSeconds(10), () => x.Normal());

			int max = 5;
			for (int i = 0; i < max; i++)
			{
				Console.WriteLine($"Test {i + 1}/{max} ...");
				MicroBenchmark.Run(iterations,
					("normal", () => x.Normal()),
					("sealed", () => x.Sealed()));
				Console.WriteLine();
			}

			Console.WriteLine("done.");
			Console.ReadKey();
		}

		// todo 1: implement reinterpret for multidimensional arrays
		// todo 2: If we end up with a setting like "config.AllowBlittingOfPaddedTypes", we need to ensure we
		// calculate the size correctly (to include the padding), and also have different size-results for single elements vs arrays
		static void ReinterpretMultiDimensionalArray1()
		{
			Array ar = new[,] // 2x2
			{
				{  new KeyValuePair<decimal, bool>(decimal.MaxValue, true), new KeyValuePair<decimal, bool>(decimal.MaxValue, true), },
				{  new KeyValuePair<decimal, bool>(decimal.MaxValue, true), new KeyValuePair<decimal, bool>(decimal.MaxValue, true), },
			};
			var elementType = ar.GetType().GetElementType();
			var elementSize = ReflectionHelper.GetSize(elementType);
			var byteCount = elementSize * ar.Length;
			var buffer = new byte[byteCount];


			var sourceBytes = Unsafe.As<byte[,]>(ar);
			Unsafe.CopyBlock(ref buffer[0], ref sourceBytes[0, 0], (uint)byteCount);

			Array clone = Array.CreateInstance(elementType, 2, 2);
			var targetBytes = Unsafe.As<byte[,]>(clone);
			Unsafe.CopyBlock(ref targetBytes[0, 0], ref buffer[0], (uint)byteCount);
		}

		static void ReinterpretMultiDimensionalArray2()
		{
			Array ar = new[,] // 3x3
			{
				{  new KeyValuePair<decimal, bool>(decimal.MaxValue, true), new KeyValuePair<decimal, bool>(decimal.MaxValue, true), new KeyValuePair<decimal, bool>(decimal.MaxValue, true), },
				{  new KeyValuePair<decimal, bool>(decimal.MaxValue, true), new KeyValuePair<decimal, bool>(decimal.MaxValue, true), new KeyValuePair<decimal, bool>(decimal.MaxValue, true), },
				{  new KeyValuePair<decimal, bool>(1, true), new KeyValuePair<decimal, bool>(2, true), new KeyValuePair<decimal, bool>(3, true), },
			};
			var elementType = ar.GetType().GetElementType();
			var elementSize = ReflectionHelper.GetSize(elementType);
			var byteCount = elementSize * ar.Length;
			var buffer = new byte[byteCount];


			var sourceBytes = Unsafe.As<byte[,]>(ar);
			Unsafe.CopyBlock(ref buffer[0], ref sourceBytes[0, 0], (uint)byteCount);

			Array clone = Array.CreateInstance(elementType, 3, 3);
			var targetBytes = Unsafe.As<byte[,]>(clone);
			Unsafe.CopyBlock(ref targetBytes[0, 0], ref buffer[0], (uint)byteCount);

			// Need to keep padding in mind
			var sizeDecimal = ReflectionHelper.GetSize(typeof(decimal)); // 16
			var sizeBool = ReflectionHelper.GetSize(typeof(bool)); // 1
			var sizeKeyValuePair = ReflectionHelper.GetSize(typeof(KeyValuePair<decimal, bool>)); // 20
		}

		static void CustomComparerFormatter()
		{
			// Our HashSet<byte> is losing its Comparer
			// We use a custom formatter to fix it

			SerializerConfig config = new SerializerConfig();

			config.OnResolveFormatter.Add((c, t) =>
			{
				if (t == typeof(HashSet<byte[]>))
					return new HashSetFormatterThatKeepsItsComparer();
				return null; // continue searching
			});

			config.ConfigType<HashSet<byte[]>>()
				  .SetFormatter(new HashSetFormatterThatKeepsItsComparer());

			var ceras = new CerasSerializer(config);

			var set = new HashSet<byte[]>(new CustomComparer());
			set.Add(new byte[] { 1, 2, 3 });
			set.Add(new byte[] { 4, 5, 6 });

			var clone = ceras.Deserialize<HashSet<byte[]>>(ceras.Serialize(set));

			Debug.Assert(clone.Comparer.GetType() == typeof(CustomComparer));

		}


		class HashSetFormatterThatKeepsItsComparer : IFormatter<HashSet<byte[]>>
		{
			// Sub-formatters are automatically set by Ceras' dependency injection
			IFormatter<byte[]> _byteArrayFormatter;
			IFormatter<IEqualityComparer<byte[]>> _comparerFormatter; // auto-implemented by Ceras using DynamicFormatter

			public void Serialize(ref byte[] buffer, ref int offset, HashSet<byte[]> set)
			{
				// What do we need?
				// - The comparer
				// - Number of entries
				// - Actual content

				// Comparer
				_comparerFormatter.Serialize(ref buffer, ref offset, set.Comparer);

				// Count
				// We could use a 'IFormatter<int>' field, but Ceras will resolve it to this method anyway...
				SerializerBinary.WriteInt32(ref buffer, ref offset, set.Count);

				// Actual content
				foreach (var array in set)
					_byteArrayFormatter.Serialize(ref buffer, ref offset, array);
			}

			public void Deserialize(byte[] buffer, ref int offset, ref HashSet<byte[]> set)
			{
				IEqualityComparer<byte[]> equalityComparer = null;
				_comparerFormatter.Deserialize(buffer, ref offset, ref equalityComparer);

				// We can already create the hashset
				set = new HashSet<byte[]>(equalityComparer);

				// Read content...
				int count = SerializerBinary.ReadInt32(buffer, ref offset);
				for (int i = 0; i < count; i++)
				{
					byte[] ar = null;
					_byteArrayFormatter.Deserialize(buffer, ref offset, ref ar);

					set.Add(ar);
				}
			}
		}

		class CustomComparer : IEqualityComparer<byte[]>
		{
			public bool Equals(byte[] x, byte[] y)
			{
				if (x == null && y != null)
					return false;
				if (x != null && y == null)
					return false;
				if (x == null && y == null)
					return true;

				return x.SequenceEqual(y);
			}

			public int GetHashCode(byte[] data)
			{
				unchecked
				{
					const int p = 0x1000193;
					int hash = (int)0x811C9DC5;

					for (int i = 0; i < data.Length; i++)
						hash = (hash ^ data[i]) * p;

					hash += hash << 13;
					hash ^= hash >> 7;
					hash += hash << 3;
					hash ^= hash >> 17;
					hash += hash << 5;
					return hash;
				}
			}
		}



		class ReadonlyTestBaseClass
		{
			readonly string _baseName = "base default";

			public ReadonlyTestBaseClass()
			{
				_baseName = "base ctor";
			}

			protected string ProtectedGetBaseName()
			{
				return _baseName;
			}
		}

		class ReadonlyTestClass : ReadonlyTestBaseClass
		{
			readonly string _name = "default";

			public ReadonlyTestClass(string name)
			{
				_name = name;
			}

			public string GetName()
			{
				return _name;
			}

			public string GetBaseName()
			{
				return base.ProtectedGetBaseName();
			}
		}


		static void ExpressionTreesTest()
		{
			// Primitive test (private readonly in a base type)
			{
				SerializerConfig config = new SerializerConfig();
				config.ConfigType<ReadonlyTestClass>()
					  .ConstructByUninitialized()
					  .SetReadonlyHandling(ReadonlyFieldHandling.ForcedOverwrite)
					  .SetTargetMembers(TargetMember.PrivateFields);

				var ceras = new CerasSerializer(config);

				var obj = new ReadonlyTestClass("a");
				var data = ceras.Serialize(obj);

				var clone = ceras.Deserialize<ReadonlyTestClass>(data);

				Debug.Assert(obj.GetName() == clone.GetName());
				Debug.Assert(obj.GetBaseName() == clone.GetBaseName());

				Console.WriteLine();
			}

			// Small test 1
			{
				Expression<Func<string, int, char>> getCharAtIndex = (text, index) => text.ElementAt(index);
				MethodCallExpression body = (MethodCallExpression)getCharAtIndex.Body;

				// Serialize and deserialize delegate
				SerializerConfig config = new SerializerConfig();
				var ceras = new CerasSerializer(config);

				var data = ceras.Serialize<object>(body);
				var dataAsStr = Encoding.ASCII.GetString(data).Replace('\0', ' ');

				var clonedExp = (MethodCallExpression)ceras.Deserialize<object>(data);

				Debug.Assert(clonedExp.Method == body.Method);
				Debug.Assert(clonedExp.Arguments.Count == body.Arguments.Count);
			}

			// Small test 2
			{
				// Test data
				string inputString = "abcdefgh";


				Expression<Func<string, int, char>> getCharAtIndex = (text, index) => (text.ElementAt(index).ToString() + text[index])[0];
				var del1 = getCharAtIndex.Compile();
				char c1 = del1(inputString, 2);


				// Serialize and deserialize expression
				SerializerConfig config = new SerializerConfig();
				var ceras = new CerasSerializer(config);

				var data = ceras.Serialize(getCharAtIndex);
				var dataAsStr = Encoding.ASCII.GetString(data).Replace('\0', ' ');

				var clonedExp = ceras.Deserialize<Expression<Func<string, int, char>>>(data);


				// Compile the restored expression, check if it works and returns the same result
				var del2 = clonedExp.Compile();

				// Check single case
				var c2 = del2(inputString, 2);
				Debug.Assert(c1 == c2);

				// Check all cases
				for (int i = 0; i < inputString.Length; i++)
					Debug.Assert(del1(inputString, i) == del2(inputString, i));
			}
		}


		static void TuplesTest()
		{
			var ceras = new CerasSerializer();

			var obj1 = Tuple.Create(5, "a", DateTime.Now, 3.141);

			var data = ceras.Serialize<object>(obj1);
			var clone = ceras.Deserialize<object>(data);

			Debug.Assert(obj1.Equals(clone));



			var obj2 = (234, "bsdasdasdf", DateTime.Now, 34.23424);

			data = ceras.Serialize<object>(obj2);
			clone = ceras.Deserialize<object>(data);

			Debug.Assert(obj2.Equals(clone));
		}

		static void EnsureSealedTypesThrowsException()
		{
			//
			// 1. Check while serializing
			//
			var obj = new List<object>();
			obj.Add(5);
			obj.Add(DateTime.Now);
			obj.Add("asdasdas");
			obj.Add(new Person() { Name = "abc" });

			var config = new SerializerConfig();
			config.KnownTypes.Add(typeof(List<>));
			config.KnownTypes.Add(typeof(int));
			// Some types not added on purpose

			// Should be true by default!
			Debug.Assert(config.Advanced.SealTypesWhenUsingKnownTypes);

			var ceras = new CerasSerializer(config);

			try
			{
				ceras.Serialize(obj);

				Debug.Assert(false, "this line should not be reached, we want an exception here!");
			}
			catch (Exception e)
			{
				// all good
			}

			//
			// 2. Check while deserializing
			//
			config = new SerializerConfig();
			config.KnownTypes.Add(typeof(List<>));
			config.KnownTypes.Add(typeof(int));
			config.Advanced.SealTypesWhenUsingKnownTypes = false;
			ceras = new CerasSerializer(config);

			var data = ceras.Serialize(obj);

			config = new SerializerConfig();
			config.KnownTypes.Add(typeof(List<>));
			config.KnownTypes.Add(typeof(int));
			config.Advanced.SealTypesWhenUsingKnownTypes = true;
			ceras = new CerasSerializer(config);

			try
			{
				ceras.Deserialize<List<object>>(data);

				Debug.Assert(false, "this line should not be reached, we want an exception here!");
			}
			catch (Exception e)
			{
				// all good
			}

		}

		static void InjectSpecificFormatterTest()
		{
			var config = new SerializerConfig();
			config.OnResolveFormatter.Add((c, t) =>
			{
				if (t == typeof(Person))
					return new DependencyInjectionTestFormatter();
				return null;
			});

			var ceras = new CerasSerializer(config);

			var f = ceras.GetSpecificFormatter(typeof(Person));

			DependencyInjectionTestFormatter exampleFormatter = (DependencyInjectionTestFormatter)f;

			Debug.Assert(exampleFormatter.Ceras == ceras);
			Debug.Assert(exampleFormatter.EnumFormatter != null);
			Debug.Assert(exampleFormatter == exampleFormatter.Self);

		}

		class DependencyInjectionTestFormatter : IFormatter<Person>
		{
			public CerasSerializer Ceras;
			public ReinterpretFormatter<ByteEnum> EnumFormatter;
			public DependencyInjectionTestFormatter Self;

			public void Serialize(ref byte[] buffer, ref int offset, Person value) => throw new NotImplementedException();
			public void Deserialize(byte[] buffer, ref int offset, ref Person value) => throw new NotImplementedException();
		}

		static void ReadonlyTest()
		{
			// Test #1:
			// By default the setting is off. Fields are ignored.
			{
				SerializerConfig config = new SerializerConfig();
				CerasSerializer ceras = new CerasSerializer(config);

				ReadonlyFieldsTest obj = new ReadonlyFieldsTest(5, "xyz", new ReadonlyFieldsTest.ContainerThingA { Setting1 = 10, Setting2 = "asdasdas" });

				var data = ceras.Serialize(obj);

				var cloneNew = ceras.Deserialize<ReadonlyFieldsTest>(data);

				Debug.Assert(cloneNew.Int == 1);
				Debug.Assert(cloneNew.String == "a");
				Debug.Assert(cloneNew.Container == null);
			}

			// Test #2A:
			// In the 'Members' mode we expect an exception for readonly value-typed fields.
			{
				SerializerConfig config = new SerializerConfig();
				config.Advanced.ReadonlyFieldHandling = ReadonlyFieldHandling.Members;

				config.ConfigType<ReadonlyFieldsTest>()
					  .ConfigMember(f => f.Int).Include()
					  .ConfigMember(f => f.String).Include();


				CerasSerializer ceras = new CerasSerializer(config);

				ReadonlyFieldsTest obj = new ReadonlyFieldsTest(5, "55555", new ReadonlyFieldsTest.ContainerThingA { Setting1 = 555555, Setting2 = "555555555" });

				var data = ceras.Serialize(obj);

				ReadonlyFieldsTest existingTarget = new ReadonlyFieldsTest(6, "66666", null);

				bool gotException = false;
				try
				{
					var cloneNew = ceras.Deserialize<ReadonlyFieldsTest>(data);
				}
				catch (Exception ex)
				{
					gotException = true;
				}

				Debug.Assert(gotException); // We want an exception
			}

			// Test #2B:
			// In the 'Members' mode (when not dealing with value-types)
			// we want Ceras to re-use the already existing object
			{
				SerializerConfig config = new SerializerConfig();
				config.Advanced.ReadonlyFieldHandling = ReadonlyFieldHandling.Members;

				config.ConfigType<ReadonlyFieldsTest>()
					  .ConfigMember(f => f.Int).Exclude()
					  .ConfigMember(f => f.String).Exclude()
					  .ConfigMember(f => f.Container).Include(ReadonlyFieldHandling.Members);

				CerasSerializer ceras = new CerasSerializer(config);

				ReadonlyFieldsTest obj = new ReadonlyFieldsTest(5, "55555", new ReadonlyFieldsTest.ContainerThingA { Setting1 = 555555, Setting2 = "555555555" });

				var data = ceras.Serialize(obj);

				var newContainer = new ReadonlyFieldsTest.ContainerThingA { Setting1 = -1, Setting2 = "this should get overwritten" };
				ReadonlyFieldsTest existingTarget = new ReadonlyFieldsTest(6, "66666", newContainer);

				// populate existing data
				ceras.Deserialize<ReadonlyFieldsTest>(ref existingTarget, data);

				// The simple fields should have been ignored
				Debug.Assert(existingTarget.Int == 6);
				Debug.Assert(existingTarget.String == "66666");

				// The reference itself should not have changed
				Debug.Assert(existingTarget.Container == newContainer);

				// The content of the container should be changed now
				Debug.Assert(newContainer.Setting1 == 555555);
				Debug.Assert(newContainer.Setting2 == "555555555");

			}


			// Test #3
			// In 'ForcedOverwrite' mode Ceras should fix all possible mismatches by force (reflection),
			// which means that it should work exactly like as if the field were not readonly.
			{
				SerializerConfig config = new SerializerConfig();
				config.Advanced.ReadonlyFieldHandling = ReadonlyFieldHandling.ForcedOverwrite;
				CerasSerializer ceras = new CerasSerializer(config);

				// This time we want Ceras to fix everything, reference mismatches and value mismatches alike.

				ReadonlyFieldsTest obj = new ReadonlyFieldsTest(5, "55555", new ReadonlyFieldsTest.ContainerThingA { Setting1 = 324, Setting2 = "1134" });

				var data = ceras.Serialize(obj);

				ReadonlyFieldsTest existingTarget = new ReadonlyFieldsTest(123, null, new ReadonlyFieldsTest.ContainerThingB());

				// populate existing object
				ceras.Deserialize<ReadonlyFieldsTest>(ref existingTarget, data);


				// Now we really check for everything...

				// Sanity check, no way this could happen, but lets make sure.
				Debug.Assert(ReferenceEquals(obj, existingTarget) == false);

				// Fields should be like in the original
				Debug.Assert(existingTarget.Int == 5);
				Debug.Assert(existingTarget.String == "55555");

				// The container type was wrong, Ceras should have fixed that by instantiating a different object 
				// and writing that into the readonly field.
				var container = existingTarget.Container as ReadonlyFieldsTest.ContainerThingA;
				Debug.Assert(container != null);

				// Contents of the container should be correct as well
				Debug.Assert(container.Setting1 == 324);
				Debug.Assert(container.Setting2 == "1134");
			}

			// Test #4:
			// Everything should work fine when using the MemberConfig attribute as well
			{
				var ceras = new CerasSerializer();

				var obj = new ReadonlyFieldsTest2();
				obj.Numbers.Clear();
				obj.Numbers.Add(234);

				var data = ceras.Serialize(obj);

				var clone = new ReadonlyFieldsTest2();
				var originalList = clone.Numbers;
				ceras.Deserialize(ref clone, data);

				Debug.Assert(originalList == clone.Numbers); // actual reference should not have changed
				Debug.Assert(clone.Numbers.Count == 1); // amount of entries should have changed
				Debug.Assert(clone.Numbers[0] == 234); // entry itself should be right
			}

			// todo: also test the case where the existing object does not match the expected type
		}


		class ReadonlyFieldsTest
		{
			public readonly int Int = 1;
			public readonly string String = "a";
			public readonly ContainerBase Container = null;

			public ReadonlyFieldsTest()
			{
			}

			public ReadonlyFieldsTest(int i, string s, ContainerBase c)
			{
				Int = i;
				String = s;
				Container = c;
			}

			public abstract class ContainerBase
			{
			}

			public class ContainerThingA : ContainerBase
			{
				public int Setting1 = 2;
				public string Setting2 = "b";
			}

			public class ContainerThingB : ContainerBase
			{
				public float Float = 1;
				public byte Byte = 1;
				public string String = "c";
			}
		}

		[MemberConfig(ReadonlyFieldHandling = ReadonlyFieldHandling.Members)]
		class ReadonlyFieldsTest2
		{
			public readonly List<int> Numbers = new List<int> { -1, -1, -1, -1 };
		}


		static void MemberInfoAndTypeInfoTest()
		{
			var ceras = new CerasSerializer();

			var multipleTypesHolder = new TypeTestClass();
			multipleTypesHolder.Type1 = typeof(Person);
			multipleTypesHolder.Type2 = typeof(Person);
			multipleTypesHolder.Type3 = typeof(Person);

			multipleTypesHolder.Object1 = new Person();
			multipleTypesHolder.Object2 = new Person();
			multipleTypesHolder.Object3 = multipleTypesHolder.Object1;

			multipleTypesHolder.Member = typeof(TypeTestClass).GetMembers().First();
			multipleTypesHolder.Method = typeof(TypeTestClass).GetMethods().First();


			var data = ceras.Serialize(multipleTypesHolder);
			data.VisualizePrint("member info");
			var multipleTypesHolderClone = ceras.Deserialize<TypeTestClass>(data);

			// todo: check object1 .. 3 as well.

			Debug.Assert(multipleTypesHolder.Member.MetadataToken == multipleTypesHolderClone.Member.MetadataToken);
			Debug.Assert(multipleTypesHolder.Method.MetadataToken == multipleTypesHolderClone.Method.MetadataToken);

			Debug.Assert(multipleTypesHolder.Type1 == multipleTypesHolderClone.Type1);
			Debug.Assert(multipleTypesHolder.Type2 == multipleTypesHolderClone.Type2);
			Debug.Assert(multipleTypesHolder.Type3 == multipleTypesHolderClone.Type3);

		}




		class TypeTestClass
		{
			public Type Type1;
			public Type Type2;
			public Type Type3;
			public object Object1;
			public object Object2;
			public object Object3;

			public MemberInfo Member;
			public MethodInfo Method;
		}


		static void SimpleDictionaryTest()
		{
			var dict = new Dictionary<string, object>
			{
				["name"] = "Test",
			};
			var s = new CerasSerializer();

			var data = s.Serialize(dict);
			var clone = s.Deserialize<Dictionary<string, object>>(data);

			Debug.Assert(dict != clone);

			string n1 = dict["name"] as string;
			string n2 = clone["name"] as string;
			Debug.Assert(n1 == n2);
		}

		static void MaintainTypeTest()
		{
			CerasSerializer ceras = new CerasSerializer();

			var dict = new Dictionary<string, object>
			{
				["int"] = 5,
				["byte"] = (byte)12,
				["float"] = 3.141f,
				["ushort"] = (ushort)345,
				["sbyte"] = (sbyte)91,
			};

			var data1 = ceras.Serialize(dict);
			var clone = ceras.Deserialize<Dictionary<string, object>>(data1);

			foreach (var kvp in dict)
			{
				var cloneValue = clone[kvp.Key];

				Debug.Assert(kvp.Value.Equals(cloneValue));

				if (kvp.Value.GetType() != cloneValue.GetType())
					Debug.Assert(false, $"Type does not match: A={kvp.Value.GetType()} B={cloneValue.GetType()}");
				else
					Console.WriteLine($"Success! Type matching: {kvp.Value.GetType()}");
			}

			var data2 = new Dictionary<string, object>();
			data2["test"] = 5;

			var s = new CerasSerializer();
			var clonedDict = s.Deserialize<Dictionary<string, object>>(s.Serialize(data2));

			var originalType = data2["test"].GetType();
			var clonedType = clonedDict["test"].GetType();

			if (originalType != clonedType)
			{
				Debug.Assert(false, $"Types don't match anymore!! {originalType} {clonedType}");
			}
			else
			{
				Console.WriteLine("Success! Type match: " + originalType);
			}

		}

		static void InterfaceFormatterTest()
		{
			CerasSerializer ceras = new CerasSerializer();

			var intListFormatter = ceras.GetFormatter<IList<int>>();

			List<int> list = new List<int> { 1, 2, 3, 4 };


			byte[] buffer = new byte[200];
			int offset = 0;
			intListFormatter.Serialize(ref buffer, ref offset, list);


			// Deserializing into a IList variable should be no problem!

			offset = 0;
			IList<int> clonedList = null;
			intListFormatter.Deserialize(buffer, ref offset, ref clonedList);

			Debug.Assert(clonedList != null);
			Debug.Assert(clonedList.SequenceEqual(list));
		}

		public abstract class NetObjectMessage
		{
			public uint NetId;
		}
		public class SyncUnitHealth : NetObjectMessage
		{
			public System.Int32 Health;
		}

		static void InheritTest()
		{
			var config = new SerializerConfig();
			config.KnownTypes.Add(typeof(SyncUnitHealth));
			var ceras = new CerasSerializer(config);

			// This should be no problem:
			// - including inherited fields
			// - registering as derived (when derived is used), but still including inherited fields
			// There's literally no reason why this shouldn't work (except for some major bug ofc)

			var obj = new SyncUnitHealth { NetId = 1235, Health = 600 };
			var bytes = ceras.Serialize<object>(obj);

			var clone = ceras.Deserialize<object>(bytes) as SyncUnitHealth;

			Debug.Assert(obj != clone);
			Debug.Assert(obj.NetId == clone.NetId);
			Debug.Assert(obj.Health == clone.Health);

			// we're using KnownTypes, so we expect the message to be really short
			Debug.Assert(bytes.Length == 6);
		}

		class StructTestClass
		{
			public TestStruct TestStruct;
		}

		public struct TestStruct
		{
			[Ceras.Include]
			uint _value;

			public static implicit operator uint(TestStruct id)
			{
				return id._value;
			}
			public static implicit operator TestStruct(uint id)
			{
				return new TestStruct { _value = id };
			}

			public override string ToString()
			{
				return _value.ToString("X");
			}
		}

		static void StructTest()
		{
			var c = new StructTestClass();
			c.TestStruct = 5;

			var ceras = new CerasSerializer();
			var data = ceras.Serialize<object>(c);
			var clone = ceras.Deserialize<object>(data);

			data.VisualizePrint("Struct Test");

			var cloneContainer = clone as StructTestClass;

			Debug.Assert(c.TestStruct == cloneContainer.TestStruct);
		}

		static void VersionToleranceTest()
		{
			var config = new SerializerConfig();
			config.VersionTolerance.Mode = VersionToleranceMode.Standard;
			config.VersionTolerance.VerifySizes = true;

			config.Advanced.TypeBinder = new DebugVersionTypeBinder();

			// We are using a new ceras instance every time.
			// We want to make sure that no caching is going on.
			// todo: we have to run the same tests with only one instance to test the opposite, which is that cached stuff won't get in the way!

			var v1 = new VersionTest1 { A = 33, B = 34, C = 36 };
			var v2 = new VersionTest2 { A = -3, C2 = -6, D = -7 };

			var v1Data = (new CerasSerializer(config)).Serialize(v1);
			v1Data.VisualizePrint("data with version tolerance");
			(new CerasSerializer(config)).Deserialize<VersionTest2>(ref v2, v1Data);

			Debug.Assert(v1.A == v2.A, "normal prop did not persist");
			Debug.Assert(v1.C == v2.C2, "expected prop 'C2' to be populated by prop previously named 'C'");


			// Everything should work the same way when forcing serialization to <object>
			var v1DataAsObj = (new CerasSerializer(config)).Serialize<object>(v1);
			v1DataAsObj.VisualizePrint("data with version tolerance (as object)");
			var v1Clone = (new CerasSerializer(config)).Deserialize<object>(v1DataAsObj);

			var v1CloneCasted = v1Clone as VersionTest2;
			Debug.Assert(v1CloneCasted != null, "expected deserialized object to have changed to the newer type");
			Debug.Assert(v1CloneCasted.A == v1.A, "expected A to stay the same");
			Debug.Assert(v1CloneCasted.C2 == v1.C, "expected C to be transferred to C2");
			Debug.Assert(v1CloneCasted.D == new VersionTest2().D, "expected D to have the default value");


			// todo: we have to add a test for the case when we read some old data, and the root object has not changed (so it's still the same as always), but a child object has changed
			// todo: test the case where a user-value-type is a field in some root object, and while reading the schema changes (because are reading old data), an exception is expected/wanted
			// todo: test reading multiple different old serializations in random order; each one encoding a different version of the object; 
		}

		static void WrongRefTypeTest()
		{
			var ceras = new CerasSerializer();

			var container = new WrongRefTypeTestClass();

			LinkedList<int> list = new LinkedList<int>();
			list.AddLast(6);
			list.AddLast(2);
			list.AddLast(7);
			container.Collection = list;

			var data = ceras.Serialize(container);
			var linkedListClone = ceras.Deserialize<WrongRefTypeTestClass>(data);
			var listClone = linkedListClone.Collection as LinkedList<int>;

			Debug.Assert(listClone != null);
			Debug.Assert(listClone.Count == 3);
			Debug.Assert(listClone.First.Value == 6);

			// Now the actual test:
			// We change the type that is actually inside
			// And next ask to deserialize into the changed instance!
			// What we expect to happen is that ceras sees that the type is wrong and creates a new object
			container.Collection = new List<int>();

			ceras.Deserialize(ref container, data);

			Debug.Assert(container.Collection is LinkedList<int>);
		}

		class WrongRefTypeTestClass
		{
			public ICollection<int> Collection;
		}

		static void PerfTest()
		{
			// todo: compare against msgpack

			// 1.) Primitives
			// Compare encoding of a mix of small and large numbers to test var-int encoding speed
			var rng = new Random();

			List<int> numbers = new List<int>();
			for (int i = 0; i < 200; i++)
				numbers.Add(i);
			for (int i = 1000; i < 1200; i++)
				numbers.Add(i);
			for (int i = short.MaxValue + 1000; i < short.MaxValue + 1200; i++)
				numbers.Add(i);
			numbers = numbers.OrderBy(n => rng.Next(1000)).ToList();

			var ceras = new CerasSerializer();

			var cerasData = ceras.Serialize(numbers);



			// 2.) Object Data
			// Many fields/properties, some nesting



			/*
			 * todo
			 *
			 * - prewarm proxy pool; prewarm 
			 *
			 * - would ThreadsafeTypeKeyHashTable actually help for the cases where we need to type switch?
			 *
			 * - reference lookups take some time; we could disable them by default and instead let the user manually enable reference serialization per type
			 *      config.EnableReference(typeof(MyObj));
			 *
			 * - directly inline all primitive reader/writer functions. Instead of creating an Int32Formatter the dynamic formatter directly calls the matching method
			 *
			 * - potentially improve number encoding speed (varint encoding is naturally not super fast, maybe we can apply some tricks...)
			 *
			 * - have DynamicFormatter generate its expressions, but inline the result directly to the reference formatter
			 *
			 * - reference proxies: use array instead of a list, don't return references to a pool, just reset them!
			 *
			 * - when we're later dealing with version tolerance, we write all the the type definitions first, and have a skip offset in front of each object
			 *
			 * - avoid overhead of "Formatter" classes for all primitives and directly use them, they can also be accessed through a static generic
			 *
			 * - would a specialized formatter for List<> help? maybe, we'd avoid interfaces vtable calls
			 *
			 * - use static generic caching where possible (rarely the case since ceras can be instantiated multiple times with different settings)
			 *
			 * - primitive arrays can be cast and blitted directly
			 *
			 * - optimize simple properties: serializing the backing field directly, don't call Get/Set (add a setting so it can be deactivated)
			*/
		}

		static void TupleTest()
		{
			// todo:
			//
			// - ValueTuple: can already be serialized as is! We just need to somehow enforce serialization of public fields
			//	 maybe a predefined list of fixed overrides? An additional step directly after ShouldSerializeMember?
			//
			// - Tuple: does not work and (for now) can't be fixed. 
			//   we'll need support for a different kind of ReferenceSerializer (one that does not create an instance)
			//   and a different DynamicSerializer (one that collects the values into local variables, then instantiates the object)
			//

			SerializerConfig config = new SerializerConfig();
			config.DefaultTargets = TargetMember.AllPublic;
			var ceras = new CerasSerializer(config);

			var vt = ValueTuple.Create(5, "b", DateTime.Now);

			var data = ceras.Serialize(vt);
			var vtClone = ceras.Deserialize<ValueTuple<int, string, DateTime>>(data);

			Debug.Assert(vt.Item1 == vtClone.Item1);
			Debug.Assert(vt.Item2 == vtClone.Item2);
			Debug.Assert(vt.Item3 == vtClone.Item3);

			//var t = Tuple.Create(5, "b", DateTime.Now);
			//data = ceras.Serialize(vt);
			//var tClone = ceras.Deserialize<Tuple<int, string, DateTime>>(data);
		}

		static void NullableTest()
		{
			var ceras = new CerasSerializer();

			var obj = new NullableTestClass
			{
				A = 12.00000476M,
				B = 13.000001326M,
				C = 14,
				D = 15
			};

			var data = ceras.Serialize(obj);
			var clone = ceras.Deserialize<NullableTestClass>(data);

			Debug.Assert(obj.A == clone.A);
			Debug.Assert(obj.B == clone.B);
			Debug.Assert(obj.C == clone.C);
			Debug.Assert(obj.D == clone.D);
		}

		class NullableTestClass
		{
			public decimal A;
			public decimal? B;
			public byte C;
			public byte? D;
		}

		static void ErrorOnDirectEnumerable()
		{
			// Enumerables obviously cannot be serialized
			// Would we resolve it into a list? Or serialize the "description" / linq-projection it represents??
			// What if its a network-stream? Its just not feasible.

			var ar = new[] { 1, 2, 3, 4 };
			IEnumerable<int> enumerable = ar.Select(x => x + 1);

			try
			{
				var ceras = new CerasSerializer();
				var data = ceras.Serialize(enumerable);

				Debug.Assert(false, "Serialization of IEnumerator is supposed to fail, but it did not!");
			}
			catch (Exception e)
			{
				// All good, we WANT an exception
			}


			var container = new GenericTest<IEnumerable<int>> { Value = enumerable };
			try
			{
				var ceras = new CerasSerializer();
				var data = ceras.Serialize(container);

				Debug.Assert(false, "Serialization of IEnumerator is supposed to fail, but it did not!");
			}
			catch (Exception e)
			{
				// All good, we WANT an exception
			}
		}



		static void PropertyTest()
		{
			var p = new PropertyClass()
			{
				Name = "qweqrwetwr",
				Num = 348765213,
				Other = new OtherPropertyClass()
			};
			p.MutateProperties();
			p.Other.Other = p;
			p.Other.PropertyClasses.Add(p);
			p.Other.PropertyClasses.Add(p);

			var config = new SerializerConfig();
			config.DefaultTargets = TargetMember.All;

			var ceras = new CerasSerializer(config);
			var data = ceras.Serialize(p);
			data.VisualizePrint("Property Test");
			var clone = ceras.Deserialize<PropertyClass>(data);

			Debug.Assert(p.Name == clone.Name);
			Debug.Assert(p.Num == clone.Num);
			Debug.Assert(p.Other.PropertyClasses.Count == 2);
			Debug.Assert(p.Other.PropertyClasses[0] == p.Other.PropertyClasses[1]);

			Debug.Assert(p.VerifyAllPropsAreChanged());

		}

		static void ListTest()
		{
			var data = new List<int> { 6, 32, 573, 246, 24, 2, 9 };

			var s = new CerasSerializer();

			var p = new Person() { Name = "abc", Health = 30 };
			var pData = s.Serialize<object>(p);
			pData.VisualizePrint("person data");
			var pClone = (Person)s.Deserialize<object>(pData);
			Assert.Equal(p.Health, pClone.Health);
			Assert.Equal(p.Name, pClone.Name);


			var serialized = s.Serialize(data);
			var clone = s.Deserialize<List<int>>(serialized);
			Assert.Equal(data.Count, clone.Count);
			for (int i = 0; i < data.Count; i++)
				Assert.Equal(data[i], clone[i]);


			var serializedAsObject = s.Serialize<object>(data);
			var cloneObject = s.Deserialize<object>(serializedAsObject);

			Assert.Equal(data.Count, ((List<int>)cloneObject).Count);

			for (int i = 0; i < data.Count; i++)
				Assert.Equal(data[i], ((List<int>)cloneObject)[i]);
		}

		static void ComplexTest()
		{
			var s = new CerasSerializer();

			var c = new ComplexClass();
			var complexClassData = s.Serialize(c);
			complexClassData.VisualizePrint("Complex Data");

			var clone = s.Deserialize<ComplexClass>(complexClassData);

			Debug.Assert(!ReferenceEquals(clone, c));
			Debug.Assert(c.Num == clone.Num);
			Debug.Assert(c.SetName.Name == clone.SetName.Name);
			Debug.Assert(c.SetName.Type == clone.SetName.Type);
		}

		static void EnumTest()
		{
			var s = new CerasSerializer();

			var longEnum = LongEnum.b;

			var longEnumData = s.Serialize(longEnum);
			var cloneLong = s.Deserialize<LongEnum>(longEnumData);
			Debug.Assert(cloneLong == longEnum);


			var byteEnum = ByteEnum.b;
			var cloneByte = s.Deserialize<ByteEnum>(s.Serialize(byteEnum));
			Debug.Assert(byteEnum == cloneByte);
		}

		static void GuidTest()
		{
			var s = new CerasSerializer();

			var g = staticGuid;

			// As real type (generic call)
			var guidData = s.Serialize(g);
			Debug.Assert(guidData.Length == 16);

			var guidClone = s.Deserialize<Guid>(guidData);
			Debug.Assert(g == guidClone);

			// As Object
			var guidAsObjData = s.Serialize<object>(g);
			Debug.Assert(guidAsObjData.Length > 16); // now includes type-data, so it has to be larger
			var objClone = s.Deserialize<object>(guidAsObjData);
			var objCloneCasted = (Guid)objClone;

			Debug.Assert(objCloneCasted == g);

		}

		static void NetworkTest()
		{
			var config = new SerializerConfig();
			config.Advanced.PersistTypeCache = true;
			config.KnownTypes.Add(typeof(SetName));
			config.KnownTypes.Add(typeof(NewPlayer));
			config.KnownTypes.Add(typeof(LongEnum));
			config.KnownTypes.Add(typeof(ByteEnum));
			config.KnownTypes.Add(typeof(ComplexClass));
			config.KnownTypes.Add(typeof(Complex2));

			var msg = new SetName
			{
				Name = "abc",
				Type = SetName.SetNameType.Join
			};

			CerasSerializer sender = new CerasSerializer(config);
			CerasSerializer receiver = new CerasSerializer(config);

			Console.WriteLine("Hash: " + sender.ProtocolChecksum.Checksum);

			var data = sender.Serialize<object>(msg);
			PrintData(data);
			data = sender.Serialize<object>(msg);
			PrintData(data);

			var obj = receiver.Deserialize<object>(data);
			var clone = (SetName)obj;

			Debug.Assert(clone.Name == msg.Name);
			Debug.Assert(clone.Type == msg.Type);
		}

		static void PrintData(byte[] data)
		{
			var text = BitConverter.ToString(data);
			Console.WriteLine(data.Length + " bytes: " + text);
		}


		static MethodInfo GetMethod(Expression<Action> e)
		{
			var b = e.Body;

			if (b is MethodCallExpression m)
				return m.Method;

			throw new ArgumentException();
		}

		static MethodInfo GetMethod<T>(Expression<Func<T>> e)
		{
			var b = e.Body;

			if (b is MethodCallExpression m)
				return m.Method;

			throw new ArgumentException();
		}

		static ConstructorInfo GetCtor<T>(Expression<Func<T>> e)
		{
			var b = e.Body;

			if (b is NewExpression n)
				return n.Constructor;

			throw new ArgumentException();
		}
	}

	class DebugVersionTypeBinder : ITypeBinder
	{
		Dictionary<Type, string> _commonNames = new Dictionary<Type, string>
		{
				{ typeof(VersionTest1), "*" },
				{ typeof(VersionTest2), "*" }
		};

		SimpleTypeBinder _simpleTypeBinder = new SimpleTypeBinder();

		public string GetBaseName(Type type)
		{
			if (_commonNames.TryGetValue(type, out string v))
				return v;

			return _simpleTypeBinder.GetBaseName(type);
		}

		public Type GetTypeFromBase(string baseTypeName)
		{
			// While reading, we want to resolve to 'VersionTest2'
			// So we can simulate that the type changed.
			if (_commonNames.ContainsValue(baseTypeName))
				return typeof(VersionTest2);

			return _simpleTypeBinder.GetTypeFromBase(baseTypeName);
		}

		public Type GetTypeFromBaseAndArguments(string baseTypeName, params Type[] genericTypeArguments)
		{
			throw new NotSupportedException("this binder is only for debugging");
			// return SimpleTypeBinderHelper.GetTypeFromBaseAndAgruments(baseTypeName, genericTypeArguments);
		}
	}

	class VersionTest1
	{
		public int A = -11;
		public int B = -12;
		public int C = -13;
	}
	class VersionTest2
	{
		// A stays as it is
		public int A = 50;

		// B got removed
		// --

		[MemberName("C", "C2")]
		public int C2 = 52;

		// D is new
		public int D = 53;
	}


	public enum LongEnum : long
	{
		a = 1,
		b = long.MaxValue - 500
	}

	public enum ByteEnum : byte
	{
		a = 1,
		b = 200,
	}

	class SetName
	{
		public SetNameType Type;
		public string Name;

		public enum SetNameType
		{
			Initial, Change, Join
		}

		public SetName()
		{

		}
	}

	class NewPlayer
	{
		public string Guid;
	}

	interface IComplexInterface { }
	interface IComplexA : IComplexInterface { }
	interface IComplexB : IComplexInterface { }
	interface IComplexX : IComplexA, IComplexB { }

	class Complex2 : IComplexX
	{
		public IComplexB Self;
		public ComplexClass Parent;
	}

	class ComplexClass : IComplexA
	{
		static Random rng = new Random(9);

		public int Num;
		public IComplexA RefA;
		public IComplexB RefB;
		public SetName SetName;

		public ComplexClass()
		{
			Num = rng.Next(0, 10);
			if (Num < 8)
			{
				RefA = new ComplexClass();

				var c2 = new Complex2 { Parent = this };
				c2.Self = c2;
				RefB = c2;

				SetName = new SetName { Type = SetName.SetNameType.Change, Name = "asd" };
			}
		}
	}

	class PropertyClass
	{
		public string Name { get; set; } = "abcdef";
		public int Num { get; set; } = 6235;
		public OtherPropertyClass Other { get; set; }

		public string PublicProp { get; set; } = "Public Prop (default value)";
		internal string InternalProp { get; set; } = "Internal Prop (default value)";
		string PrivateProp { get; set; } = "Private Prop (default value)";
		protected string ProtectedProp { get; set; } = "Protected Prop (default value)";
		public string ReadonlyProp1 { get; private set; } = "ReadOnly Prop (default value)";

		public PropertyClass()
		{
		}

		internal void MutateProperties()
		{
			PublicProp = "changed";
			InternalProp = "changed";
			PrivateProp = "changed";
			ProtectedProp = "changed";
			ReadonlyProp1 = "changed";
		}

		internal bool VerifyAllPropsAreChanged()
		{
			return PublicProp == "changed"
				&& InternalProp == "changed"
				&& PrivateProp == "changed"
				&& ProtectedProp == "changed"
				&& ReadonlyProp1 == "changed";
		}
	}

	[MemberConfig(TargetMembers = TargetMember.All)]
	class OtherPropertyClass
	{
		public PropertyClass Other { get; set; }
		public List<PropertyClass> PropertyClasses { get; set; } = new List<PropertyClass>();
	}

	class GenericTest<T>
	{
		public T Value;
	}
}<|MERGE_RESOLUTION|>--- conflicted
+++ resolved
@@ -32,16 +32,7 @@
 
 		static unsafe void Main(string[] args)
 		{
-<<<<<<< HEAD
-
-
-
-			SegmentedStringWriting();
-
-			new Ceras.Test.Examples().BeforeAndAfterSerializeCalls();
-=======
 			new Ceras.Test.Examples().CallbackWithContext();
->>>>>>> a1190123
 			// Benchmarks();
 
 			NewRefFormatter.RefFormatterTests.Test();
