--- conflicted
+++ resolved
@@ -34,14 +34,9 @@
 
 		static unsafe void Main(string[] args)
 		{
-<<<<<<< HEAD
-			Benchmarks();
-			
-=======
 			new Ceras.Test.BuiltInTypes().MultidimensionalArrays();
 			new Ceras.Test.VersionTolerance().EmulatorCanReadSchemaData();
 
->>>>>>> 1dd0872c
 			RuntimeColorTest();
 
 			new Ceras.Test.Examples().CallbackWithContext();
