﻿using System;
using System.Security;


namespace LiveTesting
{
	using AgileObjects.ReadableExpressions;
	using BenchmarkDotNet.Jobs;
	using BenchmarkDotNet.Running;
	using Ceras;
	using Ceras.Formatters;
	using Ceras.Helpers;
	using Ceras.Resolvers;
	using Newtonsoft.Json;
	using System.Buffers;
	using System.Collections.Generic;
	using System.Diagnostics;
	using System.IO;
	using System.Linq;
	using System.Linq.Expressions;
	using System.Reflection;
	using System.Reflection.Emit;
	using System.Runtime.CompilerServices;
	using System.Runtime.InteropServices;
	using Tutorial;
	using Xunit;
	using Encoding = System.Text.Encoding;

	class Program
	{
		static Guid staticGuid = Guid.Parse("39b29409-880f-42a4-a4ae-2752d97886fa");

		static unsafe void Main(string[] args)
		{
<<<<<<< HEAD



			SegmentedStringWriting();

=======
			new Ceras.Test.Examples().BeforeAndAfterSerializeCalls();
>>>>>>> 452efe30
			// Benchmarks();

			NewRefFormatter.RefFormatterTests.Test();
			MergeBlittingTest.MergeBlittingTest.Test();


			NewRefProxyTest.CompareCalls();
			NewRefProxyTest.ReinterpretRefProxyTest();

			ReinterpretMultiDimensionalArray1();
			ReinterpretMultiDimensionalArray2();


			CustomComparerFormatter();

			ExpressionTreesTest();

			TuplesTest();

			EnsureSealedTypesThrowsException();

			InjectSpecificFormatterTest();

			VersionToleranceTest();

			ReadonlyTest();

			MemberInfoAndTypeInfoTest();

			SimpleDictionaryTest();

			MaintainTypeTest();

			InterfaceFormatterTest();

			InheritTest();

			StructTest();

			WrongRefTypeTest();

			PerfTest();

			TupleTest();

			NullableTest();

			ErrorOnDirectEnumerable();

			PropertyTest();

			NetworkTest();

			GuidTest();

			EnumTest();

			ComplexTest();

			ListTest();



			var tutorial = new Tutorial();

			tutorial.Step1_SimpleUsage();
			tutorial.Step2_Attributes();
			tutorial.Step3_Recycling();
			tutorial.Step4_KnownTypes();
			tutorial.Step5_CustomFormatters();
			// tutorial.Step6_NetworkExample();
			tutorial.Step7_GameDatabase();
			// tutorial.Step8_DataUpgrade_OLD();
			// tutorial.Step9_VersionTolerance();
			tutorial.Step10_ReadonlyHandling();

			Console.WriteLine("All tests completed.");
			Console.ReadKey();
		}


		unsafe static void SegmentedStringWriting()
		{
			string str1 = "😀😁😂🤣😃😄😅😆😉😊😋😎😍😘🥰😗😙😚";
			var str2 = str1;
			str2 += str2;
			str2 += str2;
			str2 += str2;

			var str3 = str2 + str2 + str2;

			string[] testStrings = new string[]
			{
				"a",
				"b",
				"c",
				"d",
				"1234567890",
				"1234567890123456789012345678901234567890123456789012345678901234567890123456789012345678901234567890123456789012345678901234567890",
				"😀",
				"😀😀😀",
				str1,
				str2,
				str3,
			};

			var jobs = new BenchJob[]
			{
				//("Old", () =>
				//{
				//	foreach (var testString in testStrings)
				//	{
				//		byte[] buffer = new byte[1];
				//		int offset = 0;
				//		SerializerBinary.WriteString(ref buffer, ref offset, testString);

				//		offset = 0;
				//		var strCopy = SerializerBinary.ReadString(buffer, ref offset);

				//		if (testString != strCopy)
				//			Debug.Fail("string encoding failure");
				//	}
				//}),
				
				//("New", () =>
				//{
				//	foreach (var testString in testStrings)
				//	{
				//		byte[] buffer = new byte[1];
				//		int offset = 0;
				//		SerializerBinary.WriteStringNew(ref buffer, ref offset, testString);

				//		offset = 0;
				//		var strCopy = SerializerBinary.ReadStringNew(buffer, ref offset);

				//		if(testString != strCopy)
				//			Debug.Fail("string encoding failure");
				//	}
				//}),
			};

			MicroBenchmark.Run(1, jobs);

			Console.WriteLine("done");
			Console.ReadKey();

		}

		static void ConvertDynamicFormatterToString()
		{
			var ceras = new CerasSerializer();
			var personFormatter = (DynamicFormatter<Person>)ceras.GetSpecificFormatter(typeof(Person));

			var schema = ceras.GetTypeMetaData(typeof(Person)).PrimarySchema;

			var normalDeserializer = DynamicFormatter<Person>.GenerateDeserializer(ceras, schema, false);
			var schemaDeserializer = DynamicFormatter<Person>.GenerateDeserializer(ceras, schema, true);

			Func<TranslationSettings, TranslationSettings> configuration = s
				=> s.TranslateConstantsUsing((type, obj) =>
				{
					var formattedType = type.FindClosedArg(typeof(IFormatter<>));
					if (formattedType == null)
						return null;

					return "_" + formattedType.FriendlyName(false) + "Formatter";
				});

			var normalCode = normalDeserializer.ToReadableString(configuration);
			var schemaCode = schemaDeserializer.ToReadableString(configuration);
		}

		static void Benchmarks()
		{
			// Benchmark_DynamicMethod();
			// Benchmark_SealedTypeOptimization();

			var config = CerasGlobalBenchmarkConfig.Medium;
			BenchmarkRunner.Run<Benchmark_SealedTypeOptimization>(config);


			//Benchmark_ReferenceFormatter_UsingCreateDelegateDispatcher bench = new Benchmark_ReferenceFormatter_UsingCreateDelegateDispatcher();
			//bench.Setup();
			//bench.SetupNew();
			//bench.MethodNew();
			//bench.MethodNew();
			//bench.MethodNew();



			//BenchmarkRunner.Run<MergeBlittingBenchmarks>(config);
			//BenchmarkRunner.Run<Feature_MreRefs_Benchmarks>(config);
			//BenchmarkRunner.Run<SerializerComparisonBenchmarks>(config);
			//BenchmarkRunner.Run<ConstantsInGenericContainerBenchmarks>(config);



			Environment.Exit(0);
		}

		static void Benchmark_DynamicMethod()
		{
			Func<float, float, float> avgFunc = (a, b) => (a + b) / 2;


			var argA = Expression.Parameter(typeof(float), "a");
			var argB = Expression.Parameter(typeof(float), "b");

			var avgExpr = Expression.Lambda<Func<float, float, float>>(
				Expression.Divide(
					Expression.Add(argA, argB),
					Expression.Constant(2f, typeof(float))),
				new ParameterExpression[] { argA, argB })
				.Compile();


			var dynMethod = new DynamicMethod("avgDyn", typeof(float), new Type[] { typeof(float), typeof(float) }, true);
			var ilGen = dynMethod.GetILGenerator();
			ilGen.Emit(OpCodes.Ldarg_0);
			ilGen.Emit(OpCodes.Ldarg_1);
			ilGen.Emit(OpCodes.Add);
			ilGen.Emit(OpCodes.Ldc_R4, 2);
			ilGen.Emit(OpCodes.Div);
			ilGen.Emit(OpCodes.Ret);

			var avgDyn = (Func<float, float, float>)dynMethod.CreateDelegate(typeof(Func<float, float, float>));

			var iterations = MicroBenchmark.EstimateIterations(TimeSpan.FromSeconds(0.5), () => avgFunc(1, 2));
			MicroBenchmark.Run(iterations,
				("avgFunc", () => avgFunc(1, 2)),
				("avgExpr", () => avgExpr(1, 2)),
				("avgDyn", () => avgDyn(1, 2)));

			Console.ReadKey();
		}

		static void Benchmark_SealedTypeOptimization()
		{
			var x = new Benchmark_SealedTypeOptimization();
			x.Setup();

			var iterations = MicroBenchmark.EstimateIterations(TimeSpan.FromSeconds(10), () => x.Normal());

			int max = 5;
			for (int i = 0; i < max; i++)
			{
				Console.WriteLine($"Test {i + 1}/{max} ...");
				MicroBenchmark.Run(iterations,
					("normal", () => x.Normal()),
					("sealed", () => x.Sealed()));
				Console.WriteLine();
			}

			Console.WriteLine("done.");
			Console.ReadKey();
		}

		// todo 1: implement reinterpret for multidimensional arrays
		// todo 2: If we end up with a setting like "config.AllowBlittingOfPaddedTypes", we need to ensure we
		// calculate the size correctly (to include the padding), and also have different size-results for single elements vs arrays
		static void ReinterpretMultiDimensionalArray1()
		{
			Array ar = new[,] // 2x2
			{
				{  new KeyValuePair<decimal, bool>(decimal.MaxValue, true), new KeyValuePair<decimal, bool>(decimal.MaxValue, true), },
				{  new KeyValuePair<decimal, bool>(decimal.MaxValue, true), new KeyValuePair<decimal, bool>(decimal.MaxValue, true), },
			};
			var elementType = ar.GetType().GetElementType();
			var elementSize = ReflectionHelper.GetSize(elementType);
			var byteCount = elementSize * ar.Length;
			var buffer = new byte[byteCount];


			var sourceBytes = Unsafe.As<byte[,]>(ar);
			Unsafe.CopyBlock(ref buffer[0], ref sourceBytes[0, 0], (uint)byteCount);

			Array clone = Array.CreateInstance(elementType, 2, 2);
			var targetBytes = Unsafe.As<byte[,]>(clone);
			Unsafe.CopyBlock(ref targetBytes[0, 0], ref buffer[0], (uint)byteCount);
		}

		static void ReinterpretMultiDimensionalArray2()
		{
			Array ar = new[,] // 3x3
			{
				{  new KeyValuePair<decimal, bool>(decimal.MaxValue, true), new KeyValuePair<decimal, bool>(decimal.MaxValue, true), new KeyValuePair<decimal, bool>(decimal.MaxValue, true), },
				{  new KeyValuePair<decimal, bool>(decimal.MaxValue, true), new KeyValuePair<decimal, bool>(decimal.MaxValue, true), new KeyValuePair<decimal, bool>(decimal.MaxValue, true), },
				{  new KeyValuePair<decimal, bool>(1, true), new KeyValuePair<decimal, bool>(2, true), new KeyValuePair<decimal, bool>(3, true), },
			};
			var elementType = ar.GetType().GetElementType();
			var elementSize = ReflectionHelper.GetSize(elementType);
			var byteCount = elementSize * ar.Length;
			var buffer = new byte[byteCount];


			var sourceBytes = Unsafe.As<byte[,]>(ar);
			Unsafe.CopyBlock(ref buffer[0], ref sourceBytes[0, 0], (uint)byteCount);

			Array clone = Array.CreateInstance(elementType, 3, 3);
			var targetBytes = Unsafe.As<byte[,]>(clone);
			Unsafe.CopyBlock(ref targetBytes[0, 0], ref buffer[0], (uint)byteCount);

			// Need to keep padding in mind
			var sizeDecimal = ReflectionHelper.GetSize(typeof(decimal)); // 16
			var sizeBool = ReflectionHelper.GetSize(typeof(bool)); // 1
			var sizeKeyValuePair = ReflectionHelper.GetSize(typeof(KeyValuePair<decimal, bool>)); // 20
		}

		static void CustomComparerFormatter()
		{
			// Our HashSet<byte> is losing its Comparer
			// We use a custom formatter to fix it

			SerializerConfig config = new SerializerConfig();

			config.OnResolveFormatter.Add((c, t) =>
			{
				if (t == typeof(HashSet<byte[]>))
					return new HashSetFormatterThatKeepsItsComparer();
				return null; // continue searching
			});

			config.ConfigType<HashSet<byte[]>>()
				  .SetFormatter(new HashSetFormatterThatKeepsItsComparer());

			var ceras = new CerasSerializer(config);

			var set = new HashSet<byte[]>(new CustomComparer());
			set.Add(new byte[] { 1, 2, 3 });
			set.Add(new byte[] { 4, 5, 6 });

			var clone = ceras.Deserialize<HashSet<byte[]>>(ceras.Serialize(set));

			Debug.Assert(clone.Comparer.GetType() == typeof(CustomComparer));

		}


		class HashSetFormatterThatKeepsItsComparer : IFormatter<HashSet<byte[]>>
		{
			// Sub-formatters are automatically set by Ceras' dependency injection
			IFormatter<byte[]> _byteArrayFormatter;
			IFormatter<IEqualityComparer<byte[]>> _comparerFormatter; // auto-implemented by Ceras using DynamicFormatter

			public void Serialize(ref byte[] buffer, ref int offset, HashSet<byte[]> set)
			{
				// What do we need?
				// - The comparer
				// - Number of entries
				// - Actual content

				// Comparer
				_comparerFormatter.Serialize(ref buffer, ref offset, set.Comparer);

				// Count
				// We could use a 'IFormatter<int>' field, but Ceras will resolve it to this method anyway...
				SerializerBinary.WriteInt32(ref buffer, ref offset, set.Count);

				// Actual content
				foreach (var array in set)
					_byteArrayFormatter.Serialize(ref buffer, ref offset, array);
			}

			public void Deserialize(byte[] buffer, ref int offset, ref HashSet<byte[]> set)
			{
				IEqualityComparer<byte[]> equalityComparer = null;
				_comparerFormatter.Deserialize(buffer, ref offset, ref equalityComparer);

				// We can already create the hashset
				set = new HashSet<byte[]>(equalityComparer);

				// Read content...
				int count = SerializerBinary.ReadInt32(buffer, ref offset);
				for (int i = 0; i < count; i++)
				{
					byte[] ar = null;
					_byteArrayFormatter.Deserialize(buffer, ref offset, ref ar);

					set.Add(ar);
				}
			}
		}

		class CustomComparer : IEqualityComparer<byte[]>
		{
			public bool Equals(byte[] x, byte[] y)
			{
				if (x == null && y != null)
					return false;
				if (x != null && y == null)
					return false;
				if (x == null && y == null)
					return true;

				return x.SequenceEqual(y);
			}

			public int GetHashCode(byte[] data)
			{
				unchecked
				{
					const int p = 0x1000193;
					int hash = (int)0x811C9DC5;

					for (int i = 0; i < data.Length; i++)
						hash = (hash ^ data[i]) * p;

					hash += hash << 13;
					hash ^= hash >> 7;
					hash += hash << 3;
					hash ^= hash >> 17;
					hash += hash << 5;
					return hash;
				}
			}
		}



		class ReadonlyTestBaseClass
		{
			readonly string _baseName = "base default";

			public ReadonlyTestBaseClass()
			{
				_baseName = "base ctor";
			}

			protected string ProtectedGetBaseName()
			{
				return _baseName;
			}
		}

		class ReadonlyTestClass : ReadonlyTestBaseClass
		{
			readonly string _name = "default";

			public ReadonlyTestClass(string name)
			{
				_name = name;
			}

			public string GetName()
			{
				return _name;
			}

			public string GetBaseName()
			{
				return base.ProtectedGetBaseName();
			}
		}


		static void ExpressionTreesTest()
		{
			// Primitive test (private readonly in a base type)
			{
				SerializerConfig config = new SerializerConfig();
				config.ConfigType<ReadonlyTestClass>()
					  .ConstructByUninitialized()
					  .SetReadonlyHandling(ReadonlyFieldHandling.ForcedOverwrite)
					  .SetTargetMembers(TargetMember.PrivateFields);

				var ceras = new CerasSerializer(config);

				var obj = new ReadonlyTestClass("a");
				var data = ceras.Serialize(obj);

				var clone = ceras.Deserialize<ReadonlyTestClass>(data);

				Debug.Assert(obj.GetName() == clone.GetName());
				Debug.Assert(obj.GetBaseName() == clone.GetBaseName());

				Console.WriteLine();
			}

			// Small test 1
			{
				Expression<Func<string, int, char>> getCharAtIndex = (text, index) => text.ElementAt(index);
				MethodCallExpression body = (MethodCallExpression)getCharAtIndex.Body;

				// Serialize and deserialize delegate
				SerializerConfig config = new SerializerConfig();
				var ceras = new CerasSerializer(config);

				var data = ceras.Serialize<object>(body);
				var dataAsStr = Encoding.ASCII.GetString(data).Replace('\0', ' ');

				var clonedExp = (MethodCallExpression)ceras.Deserialize<object>(data);

				Debug.Assert(clonedExp.Method == body.Method);
				Debug.Assert(clonedExp.Arguments.Count == body.Arguments.Count);
			}

			// Small test 2
			{
				// Test data
				string inputString = "abcdefgh";


				Expression<Func<string, int, char>> getCharAtIndex = (text, index) => (text.ElementAt(index).ToString() + text[index])[0];
				var del1 = getCharAtIndex.Compile();
				char c1 = del1(inputString, 2);


				// Serialize and deserialize expression
				SerializerConfig config = new SerializerConfig();
				var ceras = new CerasSerializer(config);

				var data = ceras.Serialize(getCharAtIndex);
				var dataAsStr = Encoding.ASCII.GetString(data).Replace('\0', ' ');

				var clonedExp = ceras.Deserialize<Expression<Func<string, int, char>>>(data);


				// Compile the restored expression, check if it works and returns the same result
				var del2 = clonedExp.Compile();

				// Check single case
				var c2 = del2(inputString, 2);
				Debug.Assert(c1 == c2);

				// Check all cases
				for (int i = 0; i < inputString.Length; i++)
					Debug.Assert(del1(inputString, i) == del2(inputString, i));
			}
		}


		static void TuplesTest()
		{
			var ceras = new CerasSerializer();

			var obj1 = Tuple.Create(5, "a", DateTime.Now, 3.141);

			var data = ceras.Serialize<object>(obj1);
			var clone = ceras.Deserialize<object>(data);

			Debug.Assert(obj1.Equals(clone));



			var obj2 = (234, "bsdasdasdf", DateTime.Now, 34.23424);

			data = ceras.Serialize<object>(obj2);
			clone = ceras.Deserialize<object>(data);

			Debug.Assert(obj2.Equals(clone));
		}

		static void EnsureSealedTypesThrowsException()
		{
			//
			// 1. Check while serializing
			//
			var obj = new List<object>();
			obj.Add(5);
			obj.Add(DateTime.Now);
			obj.Add("asdasdas");
			obj.Add(new Person() { Name = "abc" });

			var config = new SerializerConfig();
			config.KnownTypes.Add(typeof(List<>));
			config.KnownTypes.Add(typeof(int));
			// Some types not added on purpose

			// Should be true by default!
			Debug.Assert(config.Advanced.SealTypesWhenUsingKnownTypes);

			var ceras = new CerasSerializer(config);

			try
			{
				ceras.Serialize(obj);

				Debug.Assert(false, "this line should not be reached, we want an exception here!");
			}
			catch (Exception e)
			{
				// all good
			}

			//
			// 2. Check while deserializing
			//
			config = new SerializerConfig();
			config.KnownTypes.Add(typeof(List<>));
			config.KnownTypes.Add(typeof(int));
			config.Advanced.SealTypesWhenUsingKnownTypes = false;
			ceras = new CerasSerializer(config);

			var data = ceras.Serialize(obj);

			config = new SerializerConfig();
			config.KnownTypes.Add(typeof(List<>));
			config.KnownTypes.Add(typeof(int));
			config.Advanced.SealTypesWhenUsingKnownTypes = true;
			ceras = new CerasSerializer(config);

			try
			{
				ceras.Deserialize<List<object>>(data);

				Debug.Assert(false, "this line should not be reached, we want an exception here!");
			}
			catch (Exception e)
			{
				// all good
			}

		}

		static void InjectSpecificFormatterTest()
		{
			var config = new SerializerConfig();
			config.OnResolveFormatter.Add((c, t) =>
			{
				if (t == typeof(Person))
					return new DependencyInjectionTestFormatter();
				return null;
			});

			var ceras = new CerasSerializer(config);

			var f = ceras.GetSpecificFormatter(typeof(Person));

			DependencyInjectionTestFormatter exampleFormatter = (DependencyInjectionTestFormatter)f;

			Debug.Assert(exampleFormatter.Ceras == ceras);
			Debug.Assert(exampleFormatter.EnumFormatter != null);
			Debug.Assert(exampleFormatter == exampleFormatter.Self);

		}

		class DependencyInjectionTestFormatter : IFormatter<Person>
		{
			public CerasSerializer Ceras;
			public ReinterpretFormatter<ByteEnum> EnumFormatter;
			public DependencyInjectionTestFormatter Self;

			public void Serialize(ref byte[] buffer, ref int offset, Person value) => throw new NotImplementedException();
			public void Deserialize(byte[] buffer, ref int offset, ref Person value) => throw new NotImplementedException();
		}

		static void ReadonlyTest()
		{
			// Test #1:
			// By default the setting is off. Fields are ignored.
			{
				SerializerConfig config = new SerializerConfig();
				CerasSerializer ceras = new CerasSerializer(config);

				ReadonlyFieldsTest obj = new ReadonlyFieldsTest(5, "xyz", new ReadonlyFieldsTest.ContainerThingA { Setting1 = 10, Setting2 = "asdasdas" });

				var data = ceras.Serialize(obj);

				var cloneNew = ceras.Deserialize<ReadonlyFieldsTest>(data);

				Debug.Assert(cloneNew.Int == 1);
				Debug.Assert(cloneNew.String == "a");
				Debug.Assert(cloneNew.Container == null);
			}

			// Test #2A:
			// In the 'Members' mode we expect an exception for readonly value-typed fields.
			{
				SerializerConfig config = new SerializerConfig();
				config.Advanced.ReadonlyFieldHandling = ReadonlyFieldHandling.Members;

				config.ConfigType<ReadonlyFieldsTest>()
					  .ConfigMember(f => f.Int).Include()
					  .ConfigMember(f => f.String).Include();


				CerasSerializer ceras = new CerasSerializer(config);

				ReadonlyFieldsTest obj = new ReadonlyFieldsTest(5, "55555", new ReadonlyFieldsTest.ContainerThingA { Setting1 = 555555, Setting2 = "555555555" });

				var data = ceras.Serialize(obj);

				ReadonlyFieldsTest existingTarget = new ReadonlyFieldsTest(6, "66666", null);

				bool gotException = false;
				try
				{
					var cloneNew = ceras.Deserialize<ReadonlyFieldsTest>(data);
				}
				catch (Exception ex)
				{
					gotException = true;
				}

				Debug.Assert(gotException); // We want an exception
			}

			// Test #2B:
			// In the 'Members' mode (when not dealing with value-types)
			// we want Ceras to re-use the already existing object
			{
				SerializerConfig config = new SerializerConfig();
				config.Advanced.ReadonlyFieldHandling = ReadonlyFieldHandling.Members;

				config.ConfigType<ReadonlyFieldsTest>()
					  .ConfigMember(f => f.Int).Exclude()
					  .ConfigMember(f => f.String).Exclude()
					  .ConfigMember(f => f.Container).Include(ReadonlyFieldHandling.Members);

				CerasSerializer ceras = new CerasSerializer(config);

				ReadonlyFieldsTest obj = new ReadonlyFieldsTest(5, "55555", new ReadonlyFieldsTest.ContainerThingA { Setting1 = 555555, Setting2 = "555555555" });

				var data = ceras.Serialize(obj);

				var newContainer = new ReadonlyFieldsTest.ContainerThingA { Setting1 = -1, Setting2 = "this should get overwritten" };
				ReadonlyFieldsTest existingTarget = new ReadonlyFieldsTest(6, "66666", newContainer);

				// populate existing data
				ceras.Deserialize<ReadonlyFieldsTest>(ref existingTarget, data);

				// The simple fields should have been ignored
				Debug.Assert(existingTarget.Int == 6);
				Debug.Assert(existingTarget.String == "66666");

				// The reference itself should not have changed
				Debug.Assert(existingTarget.Container == newContainer);

				// The content of the container should be changed now
				Debug.Assert(newContainer.Setting1 == 555555);
				Debug.Assert(newContainer.Setting2 == "555555555");

			}


			// Test #3
			// In 'ForcedOverwrite' mode Ceras should fix all possible mismatches by force (reflection),
			// which means that it should work exactly like as if the field were not readonly.
			{
				SerializerConfig config = new SerializerConfig();
				config.Advanced.ReadonlyFieldHandling = ReadonlyFieldHandling.ForcedOverwrite;
				CerasSerializer ceras = new CerasSerializer(config);

				// This time we want Ceras to fix everything, reference mismatches and value mismatches alike.

				ReadonlyFieldsTest obj = new ReadonlyFieldsTest(5, "55555", new ReadonlyFieldsTest.ContainerThingA { Setting1 = 324, Setting2 = "1134" });

				var data = ceras.Serialize(obj);

				ReadonlyFieldsTest existingTarget = new ReadonlyFieldsTest(123, null, new ReadonlyFieldsTest.ContainerThingB());

				// populate existing object
				ceras.Deserialize<ReadonlyFieldsTest>(ref existingTarget, data);


				// Now we really check for everything...

				// Sanity check, no way this could happen, but lets make sure.
				Debug.Assert(ReferenceEquals(obj, existingTarget) == false);

				// Fields should be like in the original
				Debug.Assert(existingTarget.Int == 5);
				Debug.Assert(existingTarget.String == "55555");

				// The container type was wrong, Ceras should have fixed that by instantiating a different object 
				// and writing that into the readonly field.
				var container = existingTarget.Container as ReadonlyFieldsTest.ContainerThingA;
				Debug.Assert(container != null);

				// Contents of the container should be correct as well
				Debug.Assert(container.Setting1 == 324);
				Debug.Assert(container.Setting2 == "1134");
			}

			// Test #4:
			// Everything should work fine when using the MemberConfig attribute as well
			{
				var ceras = new CerasSerializer();

				var obj = new ReadonlyFieldsTest2();
				obj.Numbers.Clear();
				obj.Numbers.Add(234);

				var data = ceras.Serialize(obj);

				var clone = new ReadonlyFieldsTest2();
				var originalList = clone.Numbers;
				ceras.Deserialize(ref clone, data);

				Debug.Assert(originalList == clone.Numbers); // actual reference should not have changed
				Debug.Assert(clone.Numbers.Count == 1); // amount of entries should have changed
				Debug.Assert(clone.Numbers[0] == 234); // entry itself should be right
			}

			// todo: also test the case where the existing object does not match the expected type
		}


		class ReadonlyFieldsTest
		{
			public readonly int Int = 1;
			public readonly string String = "a";
			public readonly ContainerBase Container = null;

			public ReadonlyFieldsTest()
			{
			}

			public ReadonlyFieldsTest(int i, string s, ContainerBase c)
			{
				Int = i;
				String = s;
				Container = c;
			}

			public abstract class ContainerBase
			{
			}

			public class ContainerThingA : ContainerBase
			{
				public int Setting1 = 2;
				public string Setting2 = "b";
			}

			public class ContainerThingB : ContainerBase
			{
				public float Float = 1;
				public byte Byte = 1;
				public string String = "c";
			}
		}

		[MemberConfig(ReadonlyFieldHandling = ReadonlyFieldHandling.Members)]
		class ReadonlyFieldsTest2
		{
			public readonly List<int> Numbers = new List<int> { -1, -1, -1, -1 };
		}


		static void MemberInfoAndTypeInfoTest()
		{
			var ceras = new CerasSerializer();

			var multipleTypesHolder = new TypeTestClass();
			multipleTypesHolder.Type1 = typeof(Person);
			multipleTypesHolder.Type2 = typeof(Person);
			multipleTypesHolder.Type3 = typeof(Person);

			multipleTypesHolder.Object1 = new Person();
			multipleTypesHolder.Object2 = new Person();
			multipleTypesHolder.Object3 = multipleTypesHolder.Object1;

			multipleTypesHolder.Member = typeof(TypeTestClass).GetMembers().First();
			multipleTypesHolder.Method = typeof(TypeTestClass).GetMethods().First();


			var data = ceras.Serialize(multipleTypesHolder);
			data.VisualizePrint("member info");
			var multipleTypesHolderClone = ceras.Deserialize<TypeTestClass>(data);

			// todo: check object1 .. 3 as well.

			Debug.Assert(multipleTypesHolder.Member.MetadataToken == multipleTypesHolderClone.Member.MetadataToken);
			Debug.Assert(multipleTypesHolder.Method.MetadataToken == multipleTypesHolderClone.Method.MetadataToken);

			Debug.Assert(multipleTypesHolder.Type1 == multipleTypesHolderClone.Type1);
			Debug.Assert(multipleTypesHolder.Type2 == multipleTypesHolderClone.Type2);
			Debug.Assert(multipleTypesHolder.Type3 == multipleTypesHolderClone.Type3);

		}




		class TypeTestClass
		{
			public Type Type1;
			public Type Type2;
			public Type Type3;
			public object Object1;
			public object Object2;
			public object Object3;

			public MemberInfo Member;
			public MethodInfo Method;
		}


		static void SimpleDictionaryTest()
		{
			var dict = new Dictionary<string, object>
			{
				["name"] = "Test",
			};
			var s = new CerasSerializer();

			var data = s.Serialize(dict);
			var clone = s.Deserialize<Dictionary<string, object>>(data);

			Debug.Assert(dict != clone);

			string n1 = dict["name"] as string;
			string n2 = clone["name"] as string;
			Debug.Assert(n1 == n2);
		}

		static void MaintainTypeTest()
		{
			CerasSerializer ceras = new CerasSerializer();

			var dict = new Dictionary<string, object>
			{
				["int"] = 5,
				["byte"] = (byte)12,
				["float"] = 3.141f,
				["ushort"] = (ushort)345,
				["sbyte"] = (sbyte)91,
			};

			var data1 = ceras.Serialize(dict);
			var clone = ceras.Deserialize<Dictionary<string, object>>(data1);

			foreach (var kvp in dict)
			{
				var cloneValue = clone[kvp.Key];

				Debug.Assert(kvp.Value.Equals(cloneValue));

				if (kvp.Value.GetType() != cloneValue.GetType())
					Debug.Assert(false, $"Type does not match: A={kvp.Value.GetType()} B={cloneValue.GetType()}");
				else
					Console.WriteLine($"Success! Type matching: {kvp.Value.GetType()}");
			}

			var data2 = new Dictionary<string, object>();
			data2["test"] = 5;

			var s = new CerasSerializer();
			var clonedDict = s.Deserialize<Dictionary<string, object>>(s.Serialize(data2));

			var originalType = data2["test"].GetType();
			var clonedType = clonedDict["test"].GetType();

			if (originalType != clonedType)
			{
				Debug.Assert(false, $"Types don't match anymore!! {originalType} {clonedType}");
			}
			else
			{
				Console.WriteLine("Success! Type match: " + originalType);
			}

		}

		static void InterfaceFormatterTest()
		{
			CerasSerializer ceras = new CerasSerializer();

			var intListFormatter = ceras.GetFormatter<IList<int>>();

			List<int> list = new List<int> { 1, 2, 3, 4 };


			byte[] buffer = new byte[200];
			int offset = 0;
			intListFormatter.Serialize(ref buffer, ref offset, list);


			// Deserializing into a IList variable should be no problem!

			offset = 0;
			IList<int> clonedList = null;
			intListFormatter.Deserialize(buffer, ref offset, ref clonedList);

			Debug.Assert(clonedList != null);
			Debug.Assert(clonedList.SequenceEqual(list));
		}

		public abstract class NetObjectMessage
		{
			public uint NetId;
		}
		public class SyncUnitHealth : NetObjectMessage
		{
			public System.Int32 Health;
		}

		static void InheritTest()
		{
			var config = new SerializerConfig();
			config.KnownTypes.Add(typeof(SyncUnitHealth));
			var ceras = new CerasSerializer(config);

			// This should be no problem:
			// - including inherited fields
			// - registering as derived (when derived is used), but still including inherited fields
			// There's literally no reason why this shouldn't work (except for some major bug ofc)

			var obj = new SyncUnitHealth { NetId = 1235, Health = 600 };
			var bytes = ceras.Serialize<object>(obj);

			var clone = ceras.Deserialize<object>(bytes) as SyncUnitHealth;

			Debug.Assert(obj != clone);
			Debug.Assert(obj.NetId == clone.NetId);
			Debug.Assert(obj.Health == clone.Health);

			// we're using KnownTypes, so we expect the message to be really short
			Debug.Assert(bytes.Length == 6);
		}

		class StructTestClass
		{
			public TestStruct TestStruct;
		}

		public struct TestStruct
		{
			[Ceras.Include]
			uint _value;

			public static implicit operator uint(TestStruct id)
			{
				return id._value;
			}
			public static implicit operator TestStruct(uint id)
			{
				return new TestStruct { _value = id };
			}

			public override string ToString()
			{
				return _value.ToString("X");
			}
		}

		static void StructTest()
		{
			var c = new StructTestClass();
			c.TestStruct = 5;

			var ceras = new CerasSerializer();
			var data = ceras.Serialize<object>(c);
			var clone = ceras.Deserialize<object>(data);

			data.VisualizePrint("Struct Test");

			var cloneContainer = clone as StructTestClass;

			Debug.Assert(c.TestStruct == cloneContainer.TestStruct);
		}

		static void VersionToleranceTest()
		{
			var config = new SerializerConfig();
			config.VersionTolerance.Mode = VersionToleranceMode.Standard;
			config.VersionTolerance.VerifySizes = true;

			config.Advanced.TypeBinder = new DebugVersionTypeBinder();

			// We are using a new ceras instance every time.
			// We want to make sure that no caching is going on.
			// todo: we have to run the same tests with only one instance to test the opposite, which is that cached stuff won't get in the way!

			var v1 = new VersionTest1 { A = 33, B = 34, C = 36 };
			var v2 = new VersionTest2 { A = -3, C2 = -6, D = -7 };

			var v1Data = (new CerasSerializer(config)).Serialize(v1);
			v1Data.VisualizePrint("data with version tolerance");
			(new CerasSerializer(config)).Deserialize<VersionTest2>(ref v2, v1Data);

			Debug.Assert(v1.A == v2.A, "normal prop did not persist");
			Debug.Assert(v1.C == v2.C2, "expected prop 'C2' to be populated by prop previously named 'C'");


			// Everything should work the same way when forcing serialization to <object>
			var v1DataAsObj = (new CerasSerializer(config)).Serialize<object>(v1);
			v1DataAsObj.VisualizePrint("data with version tolerance (as object)");
			var v1Clone = (new CerasSerializer(config)).Deserialize<object>(v1DataAsObj);

			var v1CloneCasted = v1Clone as VersionTest2;
			Debug.Assert(v1CloneCasted != null, "expected deserialized object to have changed to the newer type");
			Debug.Assert(v1CloneCasted.A == v1.A, "expected A to stay the same");
			Debug.Assert(v1CloneCasted.C2 == v1.C, "expected C to be transferred to C2");
			Debug.Assert(v1CloneCasted.D == new VersionTest2().D, "expected D to have the default value");


			// todo: we have to add a test for the case when we read some old data, and the root object has not changed (so it's still the same as always), but a child object has changed
			// todo: test the case where a user-value-type is a field in some root object, and while reading the schema changes (because are reading old data), an exception is expected/wanted
			// todo: test reading multiple different old serializations in random order; each one encoding a different version of the object; 
		}

		static void WrongRefTypeTest()
		{
			var ceras = new CerasSerializer();

			var container = new WrongRefTypeTestClass();

			LinkedList<int> list = new LinkedList<int>();
			list.AddLast(6);
			list.AddLast(2);
			list.AddLast(7);
			container.Collection = list;

			var data = ceras.Serialize(container);
			var linkedListClone = ceras.Deserialize<WrongRefTypeTestClass>(data);
			var listClone = linkedListClone.Collection as LinkedList<int>;

			Debug.Assert(listClone != null);
			Debug.Assert(listClone.Count == 3);
			Debug.Assert(listClone.First.Value == 6);

			// Now the actual test:
			// We change the type that is actually inside
			// And next ask to deserialize into the changed instance!
			// What we expect to happen is that ceras sees that the type is wrong and creates a new object
			container.Collection = new List<int>();

			ceras.Deserialize(ref container, data);

			Debug.Assert(container.Collection is LinkedList<int>);
		}

		class WrongRefTypeTestClass
		{
			public ICollection<int> Collection;
		}

		static void PerfTest()
		{
			// todo: compare against msgpack

			// 1.) Primitives
			// Compare encoding of a mix of small and large numbers to test var-int encoding speed
			var rng = new Random();

			List<int> numbers = new List<int>();
			for (int i = 0; i < 200; i++)
				numbers.Add(i);
			for (int i = 1000; i < 1200; i++)
				numbers.Add(i);
			for (int i = short.MaxValue + 1000; i < short.MaxValue + 1200; i++)
				numbers.Add(i);
			numbers = numbers.OrderBy(n => rng.Next(1000)).ToList();

			var ceras = new CerasSerializer();

			var cerasData = ceras.Serialize(numbers);



			// 2.) Object Data
			// Many fields/properties, some nesting



			/*
			 * todo
			 *
			 * - prewarm proxy pool; prewarm 
			 *
			 * - would ThreadsafeTypeKeyHashTable actually help for the cases where we need to type switch?
			 *
			 * - reference lookups take some time; we could disable them by default and instead let the user manually enable reference serialization per type
			 *      config.EnableReference(typeof(MyObj));
			 *
			 * - directly inline all primitive reader/writer functions. Instead of creating an Int32Formatter the dynamic formatter directly calls the matching method
			 *
			 * - potentially improve number encoding speed (varint encoding is naturally not super fast, maybe we can apply some tricks...)
			 *
			 * - have DynamicFormatter generate its expressions, but inline the result directly to the reference formatter
			 *
			 * - reference proxies: use array instead of a list, don't return references to a pool, just reset them!
			 *
			 * - when we're later dealing with version tolerance, we write all the the type definitions first, and have a skip offset in front of each object
			 *
			 * - avoid overhead of "Formatter" classes for all primitives and directly use them, they can also be accessed through a static generic
			 *
			 * - would a specialized formatter for List<> help? maybe, we'd avoid interfaces vtable calls
			 *
			 * - use static generic caching where possible (rarely the case since ceras can be instantiated multiple times with different settings)
			 *
			 * - primitive arrays can be cast and blitted directly
			 *
			 * - optimize simple properties: serializing the backing field directly, don't call Get/Set (add a setting so it can be deactivated)
			*/
		}

		static void TupleTest()
		{
			// todo:
			//
			// - ValueTuple: can already be serialized as is! We just need to somehow enforce serialization of public fields
			//	 maybe a predefined list of fixed overrides? An additional step directly after ShouldSerializeMember?
			//
			// - Tuple: does not work and (for now) can't be fixed. 
			//   we'll need support for a different kind of ReferenceSerializer (one that does not create an instance)
			//   and a different DynamicSerializer (one that collects the values into local variables, then instantiates the object)
			//

			SerializerConfig config = new SerializerConfig();
			config.DefaultTargets = TargetMember.AllPublic;
			var ceras = new CerasSerializer(config);

			var vt = ValueTuple.Create(5, "b", DateTime.Now);

			var data = ceras.Serialize(vt);
			var vtClone = ceras.Deserialize<ValueTuple<int, string, DateTime>>(data);

			Debug.Assert(vt.Item1 == vtClone.Item1);
			Debug.Assert(vt.Item2 == vtClone.Item2);
			Debug.Assert(vt.Item3 == vtClone.Item3);

			//var t = Tuple.Create(5, "b", DateTime.Now);
			//data = ceras.Serialize(vt);
			//var tClone = ceras.Deserialize<Tuple<int, string, DateTime>>(data);
		}

		static void NullableTest()
		{
			var ceras = new CerasSerializer();

			var obj = new NullableTestClass
			{
				A = 12.00000476M,
				B = 13.000001326M,
				C = 14,
				D = 15
			};

			var data = ceras.Serialize(obj);
			var clone = ceras.Deserialize<NullableTestClass>(data);

			Debug.Assert(obj.A == clone.A);
			Debug.Assert(obj.B == clone.B);
			Debug.Assert(obj.C == clone.C);
			Debug.Assert(obj.D == clone.D);
		}

		class NullableTestClass
		{
			public decimal A;
			public decimal? B;
			public byte C;
			public byte? D;
		}

		static void ErrorOnDirectEnumerable()
		{
			// Enumerables obviously cannot be serialized
			// Would we resolve it into a list? Or serialize the "description" / linq-projection it represents??
			// What if its a network-stream? Its just not feasible.

			var ar = new[] { 1, 2, 3, 4 };
			IEnumerable<int> enumerable = ar.Select(x => x + 1);

			try
			{
				var ceras = new CerasSerializer();
				var data = ceras.Serialize(enumerable);

				Debug.Assert(false, "Serialization of IEnumerator is supposed to fail, but it did not!");
			}
			catch (Exception e)
			{
				// All good, we WANT an exception
			}


			var container = new GenericTest<IEnumerable<int>> { Value = enumerable };
			try
			{
				var ceras = new CerasSerializer();
				var data = ceras.Serialize(container);

				Debug.Assert(false, "Serialization of IEnumerator is supposed to fail, but it did not!");
			}
			catch (Exception e)
			{
				// All good, we WANT an exception
			}
		}



		static void PropertyTest()
		{
			var p = new PropertyClass()
			{
				Name = "qweqrwetwr",
				Num = 348765213,
				Other = new OtherPropertyClass()
			};
			p.MutateProperties();
			p.Other.Other = p;
			p.Other.PropertyClasses.Add(p);
			p.Other.PropertyClasses.Add(p);

			var config = new SerializerConfig();
			config.DefaultTargets = TargetMember.All;

			var ceras = new CerasSerializer(config);
			var data = ceras.Serialize(p);
			data.VisualizePrint("Property Test");
			var clone = ceras.Deserialize<PropertyClass>(data);

			Debug.Assert(p.Name == clone.Name);
			Debug.Assert(p.Num == clone.Num);
			Debug.Assert(p.Other.PropertyClasses.Count == 2);
			Debug.Assert(p.Other.PropertyClasses[0] == p.Other.PropertyClasses[1]);

			Debug.Assert(p.VerifyAllPropsAreChanged());

		}

		static void ListTest()
		{
			var data = new List<int> { 6, 32, 573, 246, 24, 2, 9 };

			var s = new CerasSerializer();

			var p = new Person() { Name = "abc", Health = 30 };
			var pData = s.Serialize<object>(p);
			pData.VisualizePrint("person data");
			var pClone = (Person)s.Deserialize<object>(pData);
			Assert.Equal(p.Health, pClone.Health);
			Assert.Equal(p.Name, pClone.Name);


			var serialized = s.Serialize(data);
			var clone = s.Deserialize<List<int>>(serialized);
			Assert.Equal(data.Count, clone.Count);
			for (int i = 0; i < data.Count; i++)
				Assert.Equal(data[i], clone[i]);


			var serializedAsObject = s.Serialize<object>(data);
			var cloneObject = s.Deserialize<object>(serializedAsObject);

			Assert.Equal(data.Count, ((List<int>)cloneObject).Count);

			for (int i = 0; i < data.Count; i++)
				Assert.Equal(data[i], ((List<int>)cloneObject)[i]);
		}

		static void ComplexTest()
		{
			var s = new CerasSerializer();

			var c = new ComplexClass();
			var complexClassData = s.Serialize(c);
			complexClassData.VisualizePrint("Complex Data");

			var clone = s.Deserialize<ComplexClass>(complexClassData);

			Debug.Assert(!ReferenceEquals(clone, c));
			Debug.Assert(c.Num == clone.Num);
			Debug.Assert(c.SetName.Name == clone.SetName.Name);
			Debug.Assert(c.SetName.Type == clone.SetName.Type);
		}

		static void EnumTest()
		{
			var s = new CerasSerializer();

			var longEnum = LongEnum.b;

			var longEnumData = s.Serialize(longEnum);
			var cloneLong = s.Deserialize<LongEnum>(longEnumData);
			Debug.Assert(cloneLong == longEnum);


			var byteEnum = ByteEnum.b;
			var cloneByte = s.Deserialize<ByteEnum>(s.Serialize(byteEnum));
			Debug.Assert(byteEnum == cloneByte);
		}

		static void GuidTest()
		{
			var s = new CerasSerializer();

			var g = staticGuid;

			// As real type (generic call)
			var guidData = s.Serialize(g);
			Debug.Assert(guidData.Length == 16);

			var guidClone = s.Deserialize<Guid>(guidData);
			Debug.Assert(g == guidClone);

			// As Object
			var guidAsObjData = s.Serialize<object>(g);
			Debug.Assert(guidAsObjData.Length > 16); // now includes type-data, so it has to be larger
			var objClone = s.Deserialize<object>(guidAsObjData);
			var objCloneCasted = (Guid)objClone;

			Debug.Assert(objCloneCasted == g);

		}

		static void NetworkTest()
		{
			var config = new SerializerConfig();
			config.Advanced.PersistTypeCache = true;
			config.KnownTypes.Add(typeof(SetName));
			config.KnownTypes.Add(typeof(NewPlayer));
			config.KnownTypes.Add(typeof(LongEnum));
			config.KnownTypes.Add(typeof(ByteEnum));
			config.KnownTypes.Add(typeof(ComplexClass));
			config.KnownTypes.Add(typeof(Complex2));

			var msg = new SetName
			{
				Name = "abc",
				Type = SetName.SetNameType.Join
			};

			CerasSerializer sender = new CerasSerializer(config);
			CerasSerializer receiver = new CerasSerializer(config);

			Console.WriteLine("Hash: " + sender.ProtocolChecksum.Checksum);

			var data = sender.Serialize<object>(msg);
			PrintData(data);
			data = sender.Serialize<object>(msg);
			PrintData(data);

			var obj = receiver.Deserialize<object>(data);
			var clone = (SetName)obj;

			Debug.Assert(clone.Name == msg.Name);
			Debug.Assert(clone.Type == msg.Type);
		}

		static void PrintData(byte[] data)
		{
			var text = BitConverter.ToString(data);
			Console.WriteLine(data.Length + " bytes: " + text);
		}


		static MethodInfo GetMethod(Expression<Action> e)
		{
			var b = e.Body;

			if (b is MethodCallExpression m)
				return m.Method;

			throw new ArgumentException();
		}

		static MethodInfo GetMethod<T>(Expression<Func<T>> e)
		{
			var b = e.Body;

			if (b is MethodCallExpression m)
				return m.Method;

			throw new ArgumentException();
		}

		static ConstructorInfo GetCtor<T>(Expression<Func<T>> e)
		{
			var b = e.Body;

			if (b is NewExpression n)
				return n.Constructor;

			throw new ArgumentException();
		}
	}

	class DebugVersionTypeBinder : ITypeBinder
	{
		Dictionary<Type, string> _commonNames = new Dictionary<Type, string>
		{
				{ typeof(VersionTest1), "*" },
				{ typeof(VersionTest2), "*" }
		};

		SimpleTypeBinder _simpleTypeBinder = new SimpleTypeBinder();

		public string GetBaseName(Type type)
		{
			if (_commonNames.TryGetValue(type, out string v))
				return v;

			return _simpleTypeBinder.GetBaseName(type);
		}

		public Type GetTypeFromBase(string baseTypeName)
		{
			// While reading, we want to resolve to 'VersionTest2'
			// So we can simulate that the type changed.
			if (_commonNames.ContainsValue(baseTypeName))
				return typeof(VersionTest2);

			return _simpleTypeBinder.GetTypeFromBase(baseTypeName);
		}

		public Type GetTypeFromBaseAndArguments(string baseTypeName, params Type[] genericTypeArguments)
		{
			throw new NotSupportedException("this binder is only for debugging");
			// return SimpleTypeBinderHelper.GetTypeFromBaseAndAgruments(baseTypeName, genericTypeArguments);
		}
	}

	class VersionTest1
	{
		public int A = -11;
		public int B = -12;
		public int C = -13;
	}
	class VersionTest2
	{
		// A stays as it is
		public int A = 50;

		// B got removed
		// --

		[MemberName("C", "C2")]
		public int C2 = 52;

		// D is new
		public int D = 53;
	}


	public enum LongEnum : long
	{
		a = 1,
		b = long.MaxValue - 500
	}

	public enum ByteEnum : byte
	{
		a = 1,
		b = 200,
	}

	class SetName
	{
		public SetNameType Type;
		public string Name;

		public enum SetNameType
		{
			Initial, Change, Join
		}

		public SetName()
		{

		}
	}

	class NewPlayer
	{
		public string Guid;
	}

	interface IComplexInterface { }
	interface IComplexA : IComplexInterface { }
	interface IComplexB : IComplexInterface { }
	interface IComplexX : IComplexA, IComplexB { }

	class Complex2 : IComplexX
	{
		public IComplexB Self;
		public ComplexClass Parent;
	}

	class ComplexClass : IComplexA
	{
		static Random rng = new Random(9);

		public int Num;
		public IComplexA RefA;
		public IComplexB RefB;
		public SetName SetName;

		public ComplexClass()
		{
			Num = rng.Next(0, 10);
			if (Num < 8)
			{
				RefA = new ComplexClass();

				var c2 = new Complex2 { Parent = this };
				c2.Self = c2;
				RefB = c2;

				SetName = new SetName { Type = SetName.SetNameType.Change, Name = "asd" };
			}
		}
	}

	class PropertyClass
	{
		public string Name { get; set; } = "abcdef";
		public int Num { get; set; } = 6235;
		public OtherPropertyClass Other { get; set; }

		public string PublicProp { get; set; } = "Public Prop (default value)";
		internal string InternalProp { get; set; } = "Internal Prop (default value)";
		string PrivateProp { get; set; } = "Private Prop (default value)";
		protected string ProtectedProp { get; set; } = "Protected Prop (default value)";
		public string ReadonlyProp1 { get; private set; } = "ReadOnly Prop (default value)";

		public PropertyClass()
		{
		}

		internal void MutateProperties()
		{
			PublicProp = "changed";
			InternalProp = "changed";
			PrivateProp = "changed";
			ProtectedProp = "changed";
			ReadonlyProp1 = "changed";
		}

		internal bool VerifyAllPropsAreChanged()
		{
			return PublicProp == "changed"
				&& InternalProp == "changed"
				&& PrivateProp == "changed"
				&& ProtectedProp == "changed"
				&& ReadonlyProp1 == "changed";
		}
	}

	[MemberConfig(TargetMembers = TargetMember.All)]
	class OtherPropertyClass
	{
		public PropertyClass Other { get; set; }
		public List<PropertyClass> PropertyClasses { get; set; } = new List<PropertyClass>();
	}

	class GenericTest<T>
	{
		public T Value;
	}
}<|MERGE_RESOLUTION|>--- conflicted
+++ resolved
@@ -32,15 +32,12 @@
 
 		static unsafe void Main(string[] args)
 		{
-<<<<<<< HEAD
 
 
 
 			SegmentedStringWriting();
 
-=======
 			new Ceras.Test.Examples().BeforeAndAfterSerializeCalls();
->>>>>>> 452efe30
 			// Benchmarks();
 
 			NewRefFormatter.RefFormatterTests.Test();
