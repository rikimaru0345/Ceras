﻿namespace Ceras
{
	using Ceras.Formatters;
	using Resolvers;
	using System;
	using System.Collections.Generic;
	using Exceptions;
	using Helpers;

	/// <summary>
	/// Allows detailed configuration of the <see cref="CerasSerializer"/>. Advanced options can be found inside <see cref="Advanced"/>
	///
	/// <para>
	/// Keep in mind that changes to the config will make previously serialized data incompatible.
	/// Or in other words: when you serialize something with one specific 'SerializerConfig' and you then later change some settings, you won't be able to deserialize the data again.
	/// The SerializerConfig must be configured with the exact same settings!
	/// There are some exceptions where settings-changes won't cause any issues, but they are not exactly common and you shouldn't rely on them.
	/// </para>
	/// 
	/// <para>
	/// For performance reasons <see cref="CerasSerializer"/>, <see cref="SerializerConfig"/>, and <see cref="TypeConfig"/> are not thread-safe!
	/// You shouldn't share a single instance of a SerializerConfig either
	/// </para>
	/// </summary>
	public class SerializerConfig : IAdvancedConfig, ISizeLimitsConfig, IVersionToleranceConfig, IWarningConfig
	{
		bool _isSealed; // todo
		internal bool IsSealed => _isSealed;
		internal void Seal() => _isSealed = true;


		#region Basic Settings

		/// <summary>
		/// Decides how integers are formatted, which has effects on binary size and serialization speed.
		/// The default gives you the best of both worlds by intelligently switching depending on the situation, but sometimes it 
		/// can be neccessary to force a specific encoding. (But it would probably be smarter to change that using TypeConfig)
		/// <para>Default: Default</para>
		/// </summary>
		public IntegerEncoding IntegerEncoding { get; set; } = IntegerEncoding.Default;

		/// <summary>
		/// If you want to, you can add all the types you want to serialize to this collection.
		/// When you add at least one Type to this list, Ceras will run in "sealed mode", which does 2 different things:
		/// 
		/// <para>
		/// 1.) It improves performance.
		/// Usually Ceras already only writes the type-name of an object when absolutely necessary. But sometimes you might have 'object' or 'interface' fields, in which case there's simply no way but to embed the type information. And this is where KnownTypes helps: Since the the types (and their order) are known, Ceras can write just a "TypeId" instead of the full name. This can save *a lot* of space and also increases performance (since less data has to be written).
		/// </para>
		///
		/// <para>
		/// 2.) It protects against bugs and exploits.
		/// When a new type (one that is not in the KnownTypes list) is encountered while reading/writing an exception is thrown!
		/// You can be sure that you will never accidentally drag some object that you didn't intend to serialize (protecting against bugs).
		/// It also prevents exploits when using Ceras to send objects over the network, because an attacker can not inject new object-types into your data (which, depending on what you do, could be *really* bad).
		/// </para>
		/// 
		/// By default this prevents new types being added dynamically, but you can change this setting in <see cref="Advanced.SealTypesWhenUsingKnownTypes"/>.
		/// 
		/// <para>Ceras refers to the types by their index in this list!</para>
		/// So for deserialization the same types must be present in the same order! You can however have new types at the end of the list (so you can still load old data, as long as the types that an object was saved with are still present at the expected indices)
		/// 
		/// See the tutorial for more information.
		/// </summary>
		public List<Type> KnownTypes { get; internal set; } = new List<Type>();

		/// <summary>
		/// If your object implement IExternalRootObject they are written as their external ID, so at deserialization-time you need to provide a resolver for Ceras so it can get back the Objects from their IDs.
		/// When would you use this?
		/// There's a lot of really interesting use cases for this, be sure to read the tutorial section 'GameDatabase' even if you're not making a game.
		/// <para>Default: null</para>
		/// </summary>
		public IExternalObjectResolver ExternalObjectResolver { get; set; }

		/// <summary>
		/// If one of the objects in the graph implements IExternalRootObject, Ceras will only write its ID and then call this function. 
		/// That means this external object for which only the ID was written, was not serialized itself. But often you want to sort of "collect" all the elements
		/// that belong into an object-graph and save them at the same time. That's when you'd use this callback. 
		/// Make sure to read the 'GameDatabase' example in the tutorial even if you're not making a game.
		/// <para>Default: null</para>
		/// </summary>
		public Action<IExternalRootObject> OnExternalObject { get; set; } = null;

		/// <summary>
		/// A list of callbacks that Ceras calls when it needs a formatter for some type. The given methods in this list will be tried one after another until one of them returns a IFormatter instance. If all of them return null (or the list is empty) then Ceras will continue as usual, trying the built-in formatters.
		/// </summary>
		public List<FormatterResolverCallback> OnResolveFormatter { get; } = new List<FormatterResolverCallback>();

		/// <summary>
		/// Whether or not to handle object references.
		/// This feature will correctly handle circular references (which would otherwise just crash with a StackOverflowException), but comes at a (very) small performance cost; so turn it off if you know that you won't need it.
		/// <para>Default: true</para>
		/// </summary>
		public bool PreserveReferences { get; set; } = true;

		/// <summary>
		/// If all the other things (ShouldSerializeMember / Attributes) don't produce a decision, then this setting is used to determine if a member should be included.
		/// By default only public fields are serialized. ReadonlyHandling is a separate option found inside <see cref="Advanced"/>
		/// <para>Default: AllPublic</para>
		/// </summary>
		public TargetMember DefaultTargets { get; set; } = TargetMember.AllPublic;

		#endregion

		#region Version Tolerance

		/// <summary>
		/// Sometimes you want to persist objects even while they evolve (fields being added, removed, renamed).
		/// Type changes are not supported (yet, nobody has requested it so far).
		/// Check out the tutorial for more information (and a way to deal with changing types)
		/// </summary>
		public IVersionToleranceConfig VersionTolerance => this;

		VersionToleranceMode _versionToleranceMode = VersionToleranceMode.Disabled;
		VersionToleranceMode IVersionToleranceConfig.Mode
		{
			get => _versionToleranceMode;
			set => _versionToleranceMode = value;
		}
		bool IVersionToleranceConfig.VerifySizes { get; set; } = false;
		//bool IVersionToleranceConfig.IncludeFrameworkTypes { get; set; } = false;

		#endregion

		#region Type Configuration

		Dictionary<Type, TypeConfig> _configEntries = new Dictionary<Type, TypeConfig>();
		Dictionary<Type, TypeConfig> _staticConfigEntries = new Dictionary<Type, TypeConfig>();

		// Get a TypeConfig without calling 'OnConfigNewType'
		TypeConfig GetTypeConfigForConfiguration(Type type, bool isStatic = false)
		{
			var configDict = isStatic ? _staticConfigEntries : _configEntries;
			if (configDict.TryGetValue(type, out var typeConfig))
				return typeConfig;

			if (type.ContainsGenericParameters)
				throw new InvalidOperationException("You can not configure 'open' types (like List<>)! Only 'closed' types (like 'List<int>') can be configured statically. For dynamic configuration (which is what you are trying to do) use the 'OnConfigNewType' callback. It will be called for every fully instantiated type.");

			typeConfig = (TypeConfig)Activator.CreateInstance(typeof(TypeConfig<>).MakeGenericType(type),
															   System.Reflection.BindingFlags.Public | System.Reflection.BindingFlags.NonPublic | System.Reflection.BindingFlags.Instance,
															   null,
															   new object[] { this, isStatic },
															   null);
			configDict.Add(type, typeConfig);

			return typeConfig;
		}

		// Get a TypeConfig for usage, meaning if by now the type has not been configured then
		// use 'OnConfigNewType' as a last chance (or if no callback is set just use the defaults)
		internal TypeConfig GetTypeConfig(Type type, bool isStatic)
		{
			var configDict = isStatic ? _staticConfigEntries : _configEntries;
			if (configDict.TryGetValue(type, out var typeConfig))
				return typeConfig;

			if (type.ContainsGenericParameters)
				return null;

			typeConfig = (TypeConfig)Activator.CreateInstance(typeof(TypeConfig<>).MakeGenericType(type),
															  System.Reflection.BindingFlags.Public | System.Reflection.BindingFlags.NonPublic | System.Reflection.BindingFlags.Instance,
															  null,
															  new object[] { this, isStatic },
															  null);

			// Let the user handle it
			OnConfigNewType?.Invoke((TypeConfig)typeConfig);

			configDict.Add(type, typeConfig);
			return typeConfig;
		}



		/// <summary>
		/// Use the generic version of <see cref="ConfigType{T}"/> for a much easier API.
		/// <para>
		/// This overload should only be used if you actually don't know the type in advance (for example when dealing with a private type in another assembly)
		/// </para>
		/// </summary>
		public TypeConfig ConfigType(Type type) => GetTypeConfigForConfiguration(type);

		/// <summary>
		/// Configure a static type (or the static part of a type that is not static but has some static members)
		/// </summary>
		public TypeConfig ConfigStaticType(Type type) => GetTypeConfigForConfiguration(type, true);

		/// <summary>
		/// Use this when you want to configure types directly (instead of through attributes, or <see cref="OnConfigNewType"/>). Any changes you make using this method will override any settings applied through attributes on the type.
		/// </summary>
		public TypeConfig<T> ConfigType<T>() => (TypeConfig<T>)GetTypeConfigForConfiguration(typeof(T));


		/// <summary>
		/// Usually you would just put attributes (like <see cref="MemberConfigAttribute"/>) on your types to define how they're serialized. But sometimes you want to configure some types that you don't control (like types from some external library you're using). In that case you'd use <see cref="ConfigType{T}"/>. But sometimes even that doesn't work, for example when some types are private, or too numerous, or generic (so they don't even exist as "closed" / specific types yet); so when you're in a situation like that, you'd use this <see cref="OnConfigNewType"/> to configure a type right when it's used.
		/// <para>
		/// Keep in mind that this callback will only be called when Ceras encounters it for the first time. 
		/// That means it will not get called for any type that you have already configured using <see cref="ConfigType{T}"/>!
		/// </para>
		/// </summary>
		public Action<TypeConfig> OnConfigNewType
		{
			get => _onConfigNewType;
			set
			{
				// Always allow setting to null, maybe the user has used the getter and is constructing their own "cascade" of type-configs now after getting the exception below.
				if(value == null)
				{
					_onConfigNewType = null;
					return;
				}

				// Can't overwrite if there's already a configuration set
				if (_onConfigNewType != null)
					throw new InvalidOperationException(nameof(OnConfigNewType) + $" has already been set somewhere else!\r\n (The method registered is: \"{_onConfigNewType.Method.Name}\")\r\n Multiple type configuration callbacks would overwrite each others changes in no specified order. If that's what you want, you should save the current callback in a local variable, then set '{nameof(OnConfigNewType)}' to null, and then set your combined method...");

				_onConfigNewType = value;
			}
		}
		Action<TypeConfig> _onConfigNewType;

		#endregion
<<<<<<< HEAD


=======
		
>>>>>>> 1dd0872c
		#region Advanced

		/// <summary>
		/// Advanced options. In here is everything that is very rarely used, dangerous, or otherwise special. 
		/// </summary>
		public IAdvancedConfig Advanced => this;

		ISizeLimitsConfig IAdvancedConfig.SizeLimits => this;
		uint ISizeLimitsConfig.MaxStringLength { get; set; } = uint.MaxValue;
		uint ISizeLimitsConfig.MaxArraySize { get; set; } = uint.MaxValue;
		uint ISizeLimitsConfig.MaxByteArraySize { get; set; } = uint.MaxValue;
		uint ISizeLimitsConfig.MaxCollectionSize { get; set; } = uint.MaxValue;

<<<<<<< HEAD
		Action<object> IAdvancedConfigOptions.DiscardObjectMethod { get; set; } = null;
		ReadonlyFieldHandling IAdvancedConfigOptions.ReadonlyFieldHandling { get; set; } = ReadonlyFieldHandling.ExcludeFromSerialization;
		bool IAdvancedConfigOptions.EmbedChecksum { get; set; } = false;
		bool IAdvancedConfigOptions.PersistTypeCache { get; set; } = false;
		bool IAdvancedConfigOptions.SealTypesWhenUsingKnownTypes { get; set; } = true;
		bool IAdvancedConfigOptions.SkipCompilerGeneratedFields { get; set; } = true;
		ITypeBinder IAdvancedConfigOptions.TypeBinder { get; set; } = new SimpleTypeBinder();
		DelegateSerializationFlags IAdvancedConfigOptions.DelegateSerialization { get; set; } = DelegateSerializationFlags.Off;
		bool IAdvancedConfigOptions.RespectNonSerializedAttribute { get; set; } = true;
		BitmapMode IAdvancedConfigOptions.BitmapMode { get; set; } = BitmapMode.DontSerializeBitmaps;
		AotMode IAdvancedConfigOptions.AotMode { get; set; } = AotMode.None;

		#endregion


		#region Experimental

		internal ExperimentalFeatures Experimental { get; } = new ExperimentalFeatures();

		internal class ExperimentalFeatures
		{
			public bool UseNewCache { get; set; }
		}
=======
		Action<object> IAdvancedConfig.DiscardObjectMethod { get; set; } = null;
		ReadonlyFieldHandling IAdvancedConfig.ReadonlyFieldHandling { get; set; } = ReadonlyFieldHandling.ExcludeFromSerialization;
		bool IAdvancedConfig.EmbedChecksum { get; set; } = false;
		bool IAdvancedConfig.PersistTypeCache { get; set; } = false;
		bool IAdvancedConfig.SealTypesWhenUsingKnownTypes { get; set; } = true;
		bool IAdvancedConfig.SkipCompilerGeneratedFields { get; set; } = true;
		ITypeBinder IAdvancedConfig.TypeBinder { get; set; } = new SimpleTypeBinder();
		DelegateSerializationFlags IAdvancedConfig.DelegateSerialization { get; set; } = DelegateSerializationFlags.Off;
		bool IAdvancedConfig.UseReinterpretFormatter { get; set; } = true;
		bool IAdvancedConfig.RespectNonSerializedAttribute { get; set; } = true;
		BitmapMode IAdvancedConfig.BitmapMode { get; set; } = BitmapMode.DontSerializeBitmaps;
		AotMode IAdvancedConfig.AotMode { get; set; } = AotMode.None;

		#endregion
		
		#region Warnings

		/// <summary>
		/// Ceras can detect some common mistakes and notifies you of them by throwing exceptions.
		/// In case you know better, you can disable those exceptions here.
		/// </summary>
		public IWarningConfig Warnings => this;

		bool IWarningConfig.ExceptionWhenUsingDynamicFormatterInAotMode { get; set; } = true;
		bool IWarningConfig.ExceptionOnStructWithAutoProperties { get; set; } = true;
>>>>>>> 1dd0872c

		#endregion
	}


	public interface IAdvancedConfig
	{
		/// <summary>
		/// Set this to a function you provide. Ceras will call it when an object instance is no longer needed.
		/// For example you want to populate an existing object with data, and one of the fields already has a value (a left-over from the last time it was used),
		/// but the current data says that the field should be 'null'. That's when Ceras will call this this method so you can recycle the object (maybe return it to your object-pool)
		/// </summary>
		Action<object> DiscardObjectMethod { get; set; }

		/// <summary>
		/// Explaining this setting here would take too much space, check out the tutorial section for details.
		/// <para>Default: Off</para>
		/// </summary>
		ReadonlyFieldHandling ReadonlyFieldHandling { get; set; }

		/// <summary>
		/// Embed protocol/serializer checksum at the start of any serialized data, and read it back when deserializing to make sure we're not reading incompatible data on accident.
		/// Intended to be used when writing to files, for networking this should not be used (since it would prefix every message with the serializer-checksum which makes no sense)
		/// <para>Default: false</para>
		/// </summary>
		bool EmbedChecksum { get; set; }

		/// <summary>
		/// Determines whether to keep Type-To-Id maps after serialization/deserialization.
		/// This is ***ONLY*** intended for networking, where the deserializer keeps the state as well, and all serialized data is ephemeral (not saved to anywhere)
		/// This will likely save a huge amount of memory and cpu cycles over the lifespan of a network-session, because it will serialize type-information only once.
		/// 
		/// If the serializer is used as a network protocol serializer, this option should definitely be turned on!
		/// Don't use this when serializing to anything persistent (files, database, ...) as you cannot deserialize any data if the deserializer type-cache is not in **EXACTLY**
		/// the same configuration as it (unless you really know exactly what you're doing)
		/// <para>Default: false</para>
		/// </summary>
		bool PersistTypeCache { get; set; }

		/// <summary>
		/// This setting is only used when KnownTypes is used (has >0 entries).
		/// When set to true, and a new Type (so a Type that is not contained in KnownTypes) is encountered in either serialization or deserialization, an exception is thrown.
		/// 
		/// <para>!! Defaults to true to protect against exploits and bugs.</para>
		/// <para>!! Don't disable this unless you know what you're doing.</para>
		///
		/// If you use KnownTypes you're most likely using Ceras in a network-scenario.
		/// If you then turn off this setting, you're basically allowing the other side (client or server) to construct whatever object they want on your side (which is known to be a huge attack vector for networked software).
		///
		/// It also protects against bugs by ensuring you are 100% aware of all the types that get serialized.
		/// You could easily end up including stuff like passwords, usernames, access-keys, ... completely by accident. 
		/// 
		/// The idea is that when someone uses KnownTypes, they have a fixed list of types they want to serialize (to minimize overhead from serializing type names initially),
		/// which is usually done in networking scenarios;
		/// While working on a project you might add more types or add new fields or things like that, and a common mistake is accidentally adding a new type (or even whole graph!)
		/// to the object graph that was not intended; which is obviously extremely problematic (super risky if sensitive stuff gets suddenly dragged into the serialization)
		/// <para>Default: true</para>
		/// </summary>
		bool SealTypesWhenUsingKnownTypes { get; set; }

		/// <summary>
		/// !! Important:
		/// You may believe you know what you're doing when including things compiler-generated fields, but there are tons of other problems you most likely didn't even realize unless you've read the github issue here: https://github.com/rikimaru0345/Ceras/issues/11. 
		/// 
		/// Hint: You may end up including all sorts of stuff like enumerator statemachines, delegates, remanants of 'dynamic' objects, ...
		/// So here's your warning: Don't set this to false unless you know what you're doing.
		/// 
		/// This defaults to true, which means that fields marked as [CompilerGenerated] are skipped without asking your 'ShouldSerializeMember' function (if you have set one).
		/// For 99% of all use cases this is exactly what you want. For more information read the 'readonly properties' section in the tutorial.
		/// <para>Default: true</para>
		/// </summary>
		bool SkipCompilerGeneratedFields { get; set; }

		/// <summary>
		/// A TypeBinder simply converts a 'Type' to a string and back.
		/// It's easy and really useful to provide your own type binder in many situations.
		/// <para>Examples:</para>
		/// <para>- Mapping server objects to client objects</para>
		/// <para>- Shortening / abbreviating type-names to save space and performance</para>
		/// See the readme on github for more information.
		///
		/// <para>Default: new SimpleTypeBinder()</para>
		/// </summary>
		ITypeBinder TypeBinder { get; set; }

		/// <summary>
		/// Protect against malicious input while deserializing by setting size limits for strings, arrays, and collections
		/// </summary>
		ISizeLimitsConfig SizeLimits { get; }

		/// <summary>
		/// This setting allows Ceras to serialize delegates. In order to make it as safe as possible, set it to the lowest setting that works for you.
		/// 'AllowStatic' will only allow serialization of delegates that point to static methods (so no instances / targets).
		/// While 'AllowInstance' will also allow serialization of instance-methods, meaning that the target object will be "pulled into" the serialization as well.
		/// <para>Default: Off</para>
		/// </summary>
		DelegateSerializationFlags DelegateSerialization { get; set; }

		/// <summary>
		/// If true, Ceras will skip fields with the '[System.NonSerialized]' attribute
		/// <para>Default: true</para>
		/// </summary>
		bool RespectNonSerializedAttribute { get; set; }

		/// <summary>
		/// Set this to any mode to enable serialization of 'System.Drawing.Bitmap' (only works on .NET Framework, since other platforms don't have access to System.Drawing)
		/// <para>Default: DontSerializeBitmaps</para>
		/// </summary>
		BitmapMode BitmapMode { get; set; }

		/// <summary>
		/// On an AoT platform (for example Unity IL2CPP) Ceras can not use dynamic code generation. When enabled, Ceras will use reflection for everything where it would otherwise use dynamic code generation. This is slow, but it allows for testing and debugging on those platforms until 
		/// </summary>
		AotMode AotMode { get; set; }
	}

	public interface ISizeLimitsConfig
	{
		/// <summary>
		/// Maximum string length
		/// </summary>
		uint MaxStringLength { get; set; }
		/// <summary>
		/// Maximum size of any byte[] members
		/// </summary>
		uint MaxArraySize { get; set; }
		/// <summary>
		/// Maximum size of any array members (except byte arrays)
		/// </summary>
		uint MaxByteArraySize { get; set; }
		/// <summary>
		/// Maximum number of elements to read for any collection (everything that implements ICollection, so List, Dictionary, ...)
		/// </summary>
		uint MaxCollectionSize { get; set; }
	}

	public interface IVersionToleranceConfig
	{
		/// <summary>
		/// Checkout the documentation for <see cref="VersionToleranceMode.Standard"/>
		/// <para>Default: <see cref="VersionToleranceMode.Disabled"/></para>
		/// </summary>
		VersionToleranceMode Mode { get; set; }

		/// <summary>
		/// When using VersionTolerance, the size of each member is written/read, but this information can also be used to verify if the data has been read correctly.
		/// Turn it on to gain some protection against data-corruption, or leave it off to not pay the performance penalty of doing the check.
		/// <para>Default: false</para>
		/// </summary>
		bool VerifySizes { get; set; }

		/*
		/// <summary>
		/// By default Ceras will not embed any version-relevant data for framework types (types that come from the assemblies 'mscorlib', 'System', 'System.Core').
		/// Activating this will increase the output size by quite a lot.
		/// It's very rare that any of the base types (at least those that you probably serialize) will change. 
		/// <para>Default: false</para>
		/// </summary>
		bool IncludeFrameworkTypes { get; set; }
		*/
	}

	public interface IWarningConfig
	{
		/// <summary>
		/// When enabled, will throw an exception when the serializer is running with <see cref="AotMode.Enabled"/> and is about to create an instance of <see cref="DynamicFormatter"/>
		/// <para>Default: true</para>
		/// </summary>
		bool ExceptionWhenUsingDynamicFormatterInAotMode { get; set; }

		/// <summary>
		/// When a struct is encountered that only consists of auto-properties, it will not be serialized correctly. That is because structs (by default) are serialized by their fields, but auto-properties make it so those fields become marked as 'CompilerGenerated' (preventing them from being part of the serialization).
		/// </summary>
		bool ExceptionOnStructWithAutoProperties { get; set; }
	}


	[Flags]
	public enum DelegateSerializationFlags
	{
		/// <summary>
		/// Throw an exception when trying to serialize a delegate type
		/// </summary>
		Off = 0,
		/// <summary>
		/// Allow delegates as long as they point to static methods
		/// </summary>
		AllowStatic = 1 << 0,
		/// <summary>
		/// Allow delegates even when they include an object reference (that will get serialized as well)
		/// </summary>
		AllowInstance = 1 << 1,


		AllowAll = AllowStatic | AllowInstance,
	}


	/// <summary>
	/// Options how Ceras handles readonly fields. Check the description of each entry.
	/// </summary>
	public enum ReadonlyFieldHandling
	{
		/// <summary>
		/// This is the default, Ceras will not serialize/deserialize readonly fields.
		/// </summary>
		ExcludeFromSerialization = 0,

		/// <summary>
		/// Serialize readonly fields normally, but at deserialization time it is expected that an object is already present (so Ceras does not have to change the readonly-field), however Ceras will deserialize the content of the object inside the readonly field.
		/// <para>
		/// Example: An object that has a 'readonly Settings MySettings;' field. Ceras will not change the field itself, but it will serialize and deserialize all the settings values inside.
		/// That's what you often want. But it obviously requires that you either provide an object that already exists (meaning you're using the <see cref="CerasSerializer.Deserialize{T}(ref T, byte[])"/> overload that takes an existing object to overwrite); or that the containing object will put an instance into the readonly field in its constructor.
		///</para>
		/// If the object in the readonly field itself does not match the expected value an exception is thrown.
		/// Keep in mind that this mode will obviously never work with value-types (int, structs, ...), in that case simply use <see cref="ForcedOverwrite"/>.
		/// </summary>
		Members = 1,

		/// <summary>
		/// This mode means pretty much "treat readonly fields exactly the same as normal fields". But since readonly fields can't normally be changed outside the constructor of the object Ceras will use reflection to forcefully overwrite the object field.
		/// </summary>
		ForcedOverwrite = 2,
	}

	[Flags]
	public enum VersionToleranceMode
	{
		/// <summary>
		/// No version tolerance, any name or type change in any serialized type changes will be a breaking change
		/// </summary>
		Disabled = 0,

		/// <summary>
		/// Embed member names and sizes. The most common way version tolerance is implemented.
		/// This mode is equivalent to how version-tolerant most other formats are, for example Json, Xml, and MessagePack all have the same "depth" of version tolerance as this mode.
		/// 
		/// <para>
		/// This makes the serialized data robust against: renaming members, removing members, adding new members!
		/// </para>
		/// <para>
		/// This does not help against: renaming types themselves, changing the type of a member while keeping the name (you'd need to rename the member so it won't conflict with any old data).
		/// </para>
		///
		/// <para>
		/// In order to find and map members again after their name has changed, you need to place the [PreviousName].
		/// </para>
		///
		/// <para>
		/// To get resistance against type-name-changes use the Extended mode (not yet implemented, contact me on GitHub or Discord if you have a need for it)
		/// </para>
		/// </summary>
		Standard = 1,

		/// <summary>
		/// In addition to the <see cref="Standard"/> mode, this also embeds the type names of serialized objects, as well as the types of the members.
		/// <para>
		/// As far as tolerance to changes goes, this mode is literally as good as it gets. Every relevant bit of information is encoded, and old data is converted/upgraded by calling your conversion functions.
		/// </para>
		/// <para>
		/// Warning: This mode is not implemented yet as it's still a bit unclear how users would prefer the conversion process to look like. Get in contact on GitHub or Discord if you need this mode.
		/// </para>
		/// </summary>
		Extended = 2,
	}

	public delegate IFormatter FormatterResolverCallback(CerasSerializer ceras, Type typeToBeFormatted);

	public enum BitmapMode
	{
		DontSerializeBitmaps = 0,
		SaveAsBmp = 1,
		SaveAsPng = 2,
		SaveAsJpg = 3,
	}

	public enum AotMode
	{
		/// <summary>
		/// The default mode, don't do anything special for compatibility with AoT runtimes
		/// </summary>
		None,
		/// <summary>
		/// Enable AoT mode, which disables all dynamic code-gen and instead uses fallback methods.
		/// </summary>
		Enabled,
	}

	public enum IntegerEncoding
	{
		/// <summary>
		/// By default Ceras uses VarInt encoding for Int-like types (short, int, long, ...). While arrays and structs will use ReinterpretFormatter.
		/// </summary>
		Default,

		/// <summary>
		/// Always use ReinterpretFormatter for int-types, even when it doesn't really make sense (like for fields/props in classes). This might result in a slightly faster serialization/deserialization speed.
		/// </summary>
		ForceReinterpret,

		/// <summary>
		/// Uses VarInt encoding for everything. If you have large short/int/long arrays this will drastically reduce performance because every value will be encoded; but it could also save the most space (result in the smallest binary output) depending on the actual values that are getting serialized. 
		/// </summary>
		ForceVarInt,
	}

}<|MERGE_RESOLUTION|>--- conflicted
+++ resolved
@@ -221,12 +221,8 @@
 		Action<TypeConfig> _onConfigNewType;
 
 		#endregion
-<<<<<<< HEAD
-
-
-=======
-		
->>>>>>> 1dd0872c
+
+
 		#region Advanced
 
 		/// <summary>
@@ -240,31 +236,6 @@
 		uint ISizeLimitsConfig.MaxByteArraySize { get; set; } = uint.MaxValue;
 		uint ISizeLimitsConfig.MaxCollectionSize { get; set; } = uint.MaxValue;
 
-<<<<<<< HEAD
-		Action<object> IAdvancedConfigOptions.DiscardObjectMethod { get; set; } = null;
-		ReadonlyFieldHandling IAdvancedConfigOptions.ReadonlyFieldHandling { get; set; } = ReadonlyFieldHandling.ExcludeFromSerialization;
-		bool IAdvancedConfigOptions.EmbedChecksum { get; set; } = false;
-		bool IAdvancedConfigOptions.PersistTypeCache { get; set; } = false;
-		bool IAdvancedConfigOptions.SealTypesWhenUsingKnownTypes { get; set; } = true;
-		bool IAdvancedConfigOptions.SkipCompilerGeneratedFields { get; set; } = true;
-		ITypeBinder IAdvancedConfigOptions.TypeBinder { get; set; } = new SimpleTypeBinder();
-		DelegateSerializationFlags IAdvancedConfigOptions.DelegateSerialization { get; set; } = DelegateSerializationFlags.Off;
-		bool IAdvancedConfigOptions.RespectNonSerializedAttribute { get; set; } = true;
-		BitmapMode IAdvancedConfigOptions.BitmapMode { get; set; } = BitmapMode.DontSerializeBitmaps;
-		AotMode IAdvancedConfigOptions.AotMode { get; set; } = AotMode.None;
-
-		#endregion
-
-
-		#region Experimental
-
-		internal ExperimentalFeatures Experimental { get; } = new ExperimentalFeatures();
-
-		internal class ExperimentalFeatures
-		{
-			public bool UseNewCache { get; set; }
-		}
-=======
 		Action<object> IAdvancedConfig.DiscardObjectMethod { get; set; } = null;
 		ReadonlyFieldHandling IAdvancedConfig.ReadonlyFieldHandling { get; set; } = ReadonlyFieldHandling.ExcludeFromSerialization;
 		bool IAdvancedConfig.EmbedChecksum { get; set; } = false;
@@ -290,7 +261,6 @@
 
 		bool IWarningConfig.ExceptionWhenUsingDynamicFormatterInAotMode { get; set; } = true;
 		bool IWarningConfig.ExceptionOnStructWithAutoProperties { get; set; } = true;
->>>>>>> 1dd0872c
 
 		#endregion
 	}
