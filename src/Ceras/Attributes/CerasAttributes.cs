--- conflicted
+++ resolved
@@ -143,12 +143,8 @@
 	/// Add this to any method of your class to let Ceras call it when all members are deserialized.
 	/// <para>The method must have 'void' as return type, and not take any parameters</para>
 	/// </summary>
-<<<<<<< HEAD
 	[AttributeUsage(AttributeTargets.Method)]
 	public class OnAfterDeserializeAttribute : Attribute
-=======
-	public class OnBeforeSerializeAttribute : Attribute
->>>>>>> 452efe30
 	{
 	}
 
