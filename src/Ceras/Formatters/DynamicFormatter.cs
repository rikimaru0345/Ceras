﻿
// ReSharper disable ArgumentsStyleOther
// ReSharper disable ArgumentsStyleNamedExpression
namespace Ceras.Formatters
{
	using Helpers;
	using System;
	using System.Collections.Generic;
	using System.Diagnostics;
	using System.Linq;
	using System.Linq.Expressions;
	using System.Reflection;
	using static System.Linq.Expressions.Expression;

	/*
	 * This is Ceras' "main" formatter, used for every complex type.
	 * Given a "Schema" it compiles an optimized formatter for it.
	 */

	// todo: override formatters?

	abstract class DynamicFormatter
	{
		// Schema field prefix
		const int FieldSizePrefixBytes = 4;
		static readonly Type _sizeType = typeof(uint);
		static readonly MethodInfo _sizeWriteMethod = typeof(SerializerBinary).GetMethod(nameof(SerializerBinary.WriteUInt32Fixed));
		static readonly MethodInfo _sizeReadMethod = typeof(SerializerBinary).GetMethod(nameof(SerializerBinary.ReadUInt32Fixed));
		static readonly MethodInfo _offsetMismatchMethod = ReflectionHelper.GetMethod(() => ThrowOffsetMismatch(0, 0, 0));
		static readonly MethodInfo ensureCapacityMethod = typeof(SerializerBinary).GetMethod(nameof(SerializerBinary.EnsureCapacity));

		internal abstract void Initialize();


		internal static LambdaExpression GenerateSerializer(Type formattedType, CerasSerializer ceras, Schema schema, bool isSchemaFormatter)
		{
			schema.TypeConfig.Seal();

			var members = schema.Members;
			var bufferArg = Parameter(typeof(byte[]).MakeByRefType(), "buffer");
			var offsetArg = Parameter(typeof(int).MakeByRefType(), "offset");
			var valueArg = Parameter(formattedType, "value");

			if (schema.IsStatic)
				valueArg = null;

			var body = new List<Expression>();
			var locals = new List<ParameterExpression>();


			ParameterExpression startPos = null, size = null;
			if (isSchemaFormatter)
			{
				locals.Add(startPos = Variable(typeof(int), "startPos"));
				locals.Add(size = Variable(typeof(int), "size"));
			}

			Dictionary<Type, ConstantExpression> typeToFormatter = new Dictionary<Type, ConstantExpression>();
			foreach (var m in members.Where(m => !m.IsSkip).DistinctBy(m => m.MemberType))
				typeToFormatter.Add(m.MemberType, Constant(ceras.GetReferenceFormatter(m.MemberType)));

			/* 
			 * Temporary disabled until v5 is released
			 * 
			// Merge Blitting Step
<<<<<<< HEAD
			List<SchemaMember> blittedMembers = null;
			if (!isSchemaFormatter)
				blittedMembers = MergeBlittableSerializeCalls(members, typeToFormatter, body, bufferArg, offsetArg, valueArg);
=======
			if (!isSchemaFormatter)
				MergeBlittableSerializeCalls(members, typeToFormatter);
			*/
>>>>>>> 452efe30

			if (!isStatic)
				EmitCallToAttribute(body, valueArg, schema.Type, typeof(OnBeforeSerializeAttribute), false);

			// Serialize all members
			foreach (var member in members)
			{
				if (member.IsSkip)
					continue;

				if (blittedMembers != null && blittedMembers.Contains(member))
					continue; // already written

				// Get the formatter and its Serialize method
				var formatterExp = typeToFormatter[member.MemberType];
				var formatter = formatterExp.Value;


				// Prepare the actual serialize call
				Expression serializeCall = EmitFormatterCall(
					formatterExp,
					bufferArg, offsetArg,
					member,
					MakeMemberAccess(valueArg, member.MemberInfo),
					true);


				// Call "Serialize"
				if (!isSchemaFormatter)
				{
					body.Add(serializeCall);
				}
				else
				{
					// remember current position
					// startPos = offset; 
					body.Add(Assign(startPos, offsetArg));

					// reserve space for the length prefix
					// offset += 4;
					body.Add(AddAssign(offsetArg, Constant(FieldSizePrefixBytes)));

					// Serialize(...) write the actual data
					body.Add(serializeCall);

					// calculate the size of what we just wrote
					// size = (offset - startPos) - 4; 
					body.Add(Assign(size, Subtract(Subtract(offsetArg, startPos), Constant(FieldSizePrefixBytes))));

					// go back to where we started and write the size into the reserved space
					// offset = startPos;
					body.Add(Assign(offsetArg, startPos));

					// WriteInt32( size )
					body.Add(Call(
								   method: _sizeWriteMethod,
								   arg0: bufferArg,
								   arg1: offsetArg,
								   arg2: Convert(size, _sizeType)
								  ));

					// continue after the written data
					// offset = startPos + skipOffset; 
					body.Add(Assign(offsetArg, Add(Add(startPos, size), Constant(FieldSizePrefixBytes))));
				}
			}


			if (!isStatic)
				EmitCallToAttribute(body, valueArg, schema.Type, typeof(OnAfterSerializeAttribute), false);

			var serializeBlock = Block(variables: locals, expressions: body);

			if (schema.IsStatic)
				valueArg = Parameter(formattedType, "value");

			return Lambda(typeof(SerializeDelegate<>).MakeGenericType(formattedType), serializeBlock, bufferArg, offsetArg, valueArg);
		}

<<<<<<< HEAD
		internal static LambdaExpression GenerateDeserializer(Type formattedType, CerasSerializer ceras, Schema schema, bool isSchemaFormatter)
=======
		static void MergeBlittableSerializeCalls(List<SchemaMember> members, Dictionary<Type, ConstantExpression> typeToFormatter)
		{
			List<SchemaMember> mergeBlitMembers = new List<SchemaMember>();

			for (int i = 0; i < members.Count; i++)
			{
				var m = members[i];
				if (!ReflectionHelper.IsBlittableType(m.MemberType))
					break;

				mergeBlitMembers.Add(m);
			}

#if DEBUG
			if (members.Count(m => ReflectionHelper.IsBlittableType(m.MemberType)) != mergeBlitMembers.Count)
				throw new Exception("Found a second group of blittable members, but all blittable members should have been sorted together into one big group!");
#endif


			for (int i = 0; i < mergeBlitMembers.Count; i++)
			{
				var m = mergeBlitMembers[i];
				var formatter = (IInlineEmitter)typeToFormatter[m.MemberType].Value;

			}

		}

		internal static Expression<DeserializeDelegate<T>> GenerateDeserializer(CerasSerializer ceras, Schema schema, bool isSchemaFormatter, bool isStatic)
>>>>>>> 452efe30
		{
			bool verifySizes = isSchemaFormatter && ceras.Config.VersionTolerance.VerifySizes;
			var members = schema.Members;
			var typeConfig = ceras.Config.GetTypeConfig(schema.Type, schema.IsStatic);
			typeConfig.Seal();
			var tc = typeConfig.TypeConstruction;

			bool callObjectConstructor = tc.HasDataArguments; // Are we responsible for instantiating an object?
			bool weHaveObject = !callObjectConstructor;
			HashSet<ParameterExpression> usedVariables = null; // track what variables the constructor already assigned

			var bufferArg = Parameter(typeof(byte[]), "buffer");
			var offsetArg = Parameter(typeof(int).MakeByRefType(), "offset");
			var valueArg = schema.IsStatic ? null : Parameter(formattedType.MakeByRefType(), "value"); // instance is null for static classes/members

			var body = new List<Expression>();
			var locals = new List<ParameterExpression>(schema.Members.Count);

<<<<<<< HEAD

			// BlockSize, OffsetStart (locals to store size of data)
=======
>>>>>>> 452efe30
			ParameterExpression blockSize = null, offsetStart = null;
			if (isSchemaFormatter)
			{
				locals.Add(blockSize = Variable(typeof(int), "blockSize"));
				locals.Add(offsetStart = Variable(typeof(int), "offsetStart"));
			}

			// Create local variable for each MemberInfo
			var memberInfoToLocal = new Dictionary<MemberInfo, ParameterExpression>();
			foreach (var m in members)
			{
				if (m.IsSkip)
					continue;

				if (!UseLocal(m.MemberInfo))
					continue;

				var local = Variable(m.MemberType, "local_" + m.MemberName);
				locals.Add(local);
				memberInfoToLocal.Add(m.MemberInfo, local);
			}

			// Type -> Constant(IFormatter<Type>)
			Dictionary<Type, ConstantExpression> typeToFormatter = members
				.Where(m => !m.IsSkip).DistinctBy(m => m.MemberType)
				.ToDictionary(m => m.MemberType, m => Constant(ceras.GetReferenceFormatter(m.MemberType)));


			//
<<<<<<< HEAD
			// 1. Initialize locals (if we have an object)
=======
			// 1. OnBeforeDeserialize
			if (!isStatic)
				EmitCallToAttribute(body, refValueArg, schema.Type, typeof(OnBeforeDeserializeAttribute), true);

			//
			// 2. Read existing values into locals (Why? See explanation at the end of the file)
>>>>>>> 452efe30
			foreach (var m in members)
			{
				// We can't pass properties by ref to Deserialize() so:
				// 1. localVar = obj.Prop;
				// 2. Deserialize(buffer, offset, ref localVar);
				// 3. obj.Prop = localVar;
				if (m.IsSkip)
					continue; // Member doesn't exist

				if (!UseLocal(m.MemberInfo))
					continue; // fields can be deserialized by ref

				if(callObjectConstructor)
					continue; // calling a ctor means our current 'value' is 'null', so we can't take the existing values. We do however create locals for the members (otherwise where would we store the values we read until we finally construct the object?)

				// Init the local with the current value
				var local = memberInfoToLocal[m.MemberInfo];
				body.Add(Assign(local, MakeMemberAccess(valueArg, m.MemberInfo)));
			}

			//
<<<<<<< HEAD
			// 2. Deserialize into local (or field)
=======
			// 3. Deserialize into local (faster and more robust than field/prop directly)
>>>>>>> 452efe30
			foreach (var m in members)
			{
				// blockSize = ReadSize();
				if (isSchemaFormatter)
				{
					var readBlockSizeCall = Call(method: _sizeReadMethod, arg0: bufferArg, arg1: offsetArg);
					body.Add(Assign(blockSize, Convert(readBlockSizeCall, typeof(int))));

					if (verifySizes)
					{
						// Store the offset before reading the member so we can compare it later
						body.Add(Assign(offsetStart, offsetArg));
					}

					if (m.IsSkip)
					{
						// Skip over the field
						// offset += blockSize;
						body.Add(AddAssign(offsetArg, blockSize));
						continue;
					}
				}

				if (m.IsSkip && !isSchemaFormatter)
					throw new InvalidOperationException("DynamicFormatter can not skip members in non-schema mode");

				// Where do we serialize into?
				var target = UseLocal(m.MemberInfo)
					? (Expression)memberInfoToLocal[m.MemberInfo] // Local
					: MakeMemberAccess(valueArg, m.MemberInfo);   // value.Field

				// _formatter.Deserialize(...)
				var deserializeCall = EmitFormatterCall(typeToFormatter[m.MemberType],
					bufferArg, offsetArg,
					m, target,
					false);

				body.Add(deserializeCall);


				// Compare blockSize with how much we've actually read
				if (isSchemaFormatter && verifySizes)
				{
					// if ( offsetStart + blockSize != offset )
					//     ThrowException();

					body.Add(IfThen(test: NotEqual(Add(offsetStart, blockSize), offsetArg),
									ifTrue: Call(instance: null, _offsetMismatchMethod, offsetStart, offsetArg, blockSize)));
				}
			}

			//
<<<<<<< HEAD
			// 3. Create object instance
			if (callObjectConstructor)
=======
			// 4. Create object instance (only when actually needed)
			if (constructObject)
>>>>>>> 452efe30
			{
				// Create a helper array for the implementing type construction
				var memberParameters = (
						from m in schema.Members
						where !m.IsSkip
						let local = memberInfoToLocal[m.MemberInfo]
						select new MemberParameterPair { LocalVar = local, Member = m.MemberInfo }
				).ToArray();

				usedVariables = new HashSet<ParameterExpression>();
				tc.EmitConstruction(schema, body, valueArg, usedVariables, memberParameters);
			}

			//
<<<<<<< HEAD
			// 4. Assign members (from locals)
=======
			// 5. Write back values in one batch
>>>>>>> 452efe30
			var orderedMembers = OrderMembersForWriteBack(members);
			foreach (var m in orderedMembers)
			{
				if (m.IsSkip)
					continue;

				if (!UseLocal(m.MemberInfo))
					continue; // Field was already deserialized directly

				var local = memberInfoToLocal[m.MemberInfo];

				if (usedVariables != null && usedVariables.Contains(local))
					continue; // Member was already used in the constructor

				if (m.MemberInfo is FieldInfo fieldInfo)
				{
					if (fieldInfo.IsInitOnly)
					{
						// Readonly field
						var memberConfig = typeConfig.Members.First(x => x.Member == m.MemberInfo);
						var rh = memberConfig.ComputeReadonlyHandling();
						DynamicFormatterHelpers.EmitReadonlyWriteBack(m.MemberType, rh, fieldInfo, valueArg, local, body);
					}
					else
					{
						// Normal assignment
						body.Add(Assign(left: Field(valueArg, fieldInfo),
										right: local));
					}
				}
				else
				{
					// Context
					var p = (PropertyInfo)m.MemberInfo;

					var setMethod = p.GetSetMethod(true);
					body.Add(Call(instance: valueArg, setMethod, local));
				}
			}

			//
<<<<<<< HEAD
			// 5. Call "OnAfterDeserialize()"
			EmitOnAfterDeserialize(body, schema, valueArg);

=======
			// 6. OnAfterDeserialize
			if (!isStatic)
				EmitCallToAttribute(body, refValueArg, schema.Type, typeof(OnAfterDeserializeAttribute), false);
>>>>>>> 452efe30


			var bodyBlock = Block(variables: locals, expressions: body);

			if (schema.IsStatic)
				valueArg = Parameter(formattedType.MakeByRefType(), "value");
			
			return Lambda(typeof(DeserializeDelegate<>).MakeGenericType(formattedType), bodyBlock, bufferArg, offsetArg, valueArg);

			//
			// Local methods
			bool UseLocal(MemberInfo memberInfo)
			{
				if (callObjectConstructor)
					return true;
				if (memberInfo is PropertyInfo)
					return true;
				if (memberInfo is FieldInfo field && field.IsInitOnly)
					return true;
				return false;
			}
		}


		static List<SchemaMember> MergeBlittableSerializeCalls(
			List<SchemaMember> members, Dictionary<Type, ConstantExpression> typeToFormatter,
			List<Expression> body,
			ParameterExpression bufferArg, ParameterExpression offsetArg, ParameterExpression valueArg)
		{
			List<SchemaMember> mergeBlitMembers = new List<SchemaMember>();

			//
			// Find what members can be merged
			int sizeSum = 0;
			for (int i = 0; i < members.Count; i++)
			{
				var m = members[i];
				if (!ReflectionHelper.IsBlittableType(m.MemberType))
					break;

				// Ensure we don't get tricked by some formatter
				var formatter = typeToFormatter[m.MemberType].Value;

				bool isValidReplacement = false;
				if (typeof(IIsReinterpretFormatter).IsAssignableFrom(formatter.GetType()))
					isValidReplacement = true;

				if (!isValidReplacement)
				{
					// Abort. One of the formatters might be an "Int32Formatter" or something, instead of a ReinterpretFormatter.
					// Meaning that either reinterpret-mode is disabled; or maybe the user just prefers VarInt encoding in this class.
					// In any case, this would throw off the offset calculation completely.
					// Maybe we can enable this in the future by a third mode, where we just merge the EnsureCapacity calls...
					// The inlining part will still work and EmitFormatterCall() will pick up our the vast majority of our slack here :)
					mergeBlitMembers.Clear();
					return mergeBlitMembers;

					// throw new InvalidOperationException("Can not merge-blit formatter: " + formatter.GetType().FriendlyName(true));
				}

				mergeBlitMembers.Add(m);
				sizeSum += ReflectionHelper.GetSize(m.MemberType);
			}

			if (mergeBlitMembers.Count == 0)
				return mergeBlitMembers;

			if (members.Count(m => ReflectionHelper.IsBlittableType(m.MemberType)) != mergeBlitMembers.Count)
				throw new Exception("Found a second group of blittable members, but all blittable members should have been sorted together into one big group!");

			var totalSizeConst = Constant(sizeSum, typeof(int));

			//
			// 1. EnsureCapacity with summed blit-size
			body.Add(Call(ensureCapacityMethod, bufferArg, offsetArg, totalSizeConst));

			//
			// 2. Write each individual member
			int runningOffset = 0;
			foreach (var member in mergeBlitMembers)
			{
				var methodName = nameof(ReinterpretFormatter<int>.Write);

				var writeMethod = typeof(ReinterpretFormatter<>)
					.MakeGenericType(member.MemberType)
					.GetMethods(BindingFlags.Public | BindingFlags.NonPublic | BindingFlags.Static)
					.First(m => m.Name == methodName);

				body.Add(Call(
					method: writeMethod,
					bufferArg,
					Add(offsetArg, Constant(runningOffset)),
					MakeMemberAccess(valueArg, member.MemberInfo)));

				runningOffset += ReflectionHelper.GetSize(member.MemberType);
			}

			//
			// 3. Add the total offset
			// offset += sizeSum;
			body.Add(AddAssign(offsetArg, totalSizeConst));

			return mergeBlitMembers;
		}

		static Expression EmitFormatterCall(
			ConstantExpression formatterConst,
			ParameterExpression bufferArg, ParameterExpression offsetArg,
			SchemaMember schemaMember,
			Expression target,
			bool isSerialize)
		{
			var formatter = (IFormatter)formatterConst.Value;


<<<<<<< HEAD
			// Try inlining interface
			if (formatter is ICallInliner callInliner)
			{
				if (isSerialize)
					return callInliner.EmitSerialize(bufferArg, offsetArg, target);
				else
					return callInliner.EmitDeserialize(bufferArg, offsetArg, target);
			}

			// Try inlining blittable
			if (formatter is IIsReinterpretFormatter)
			{
				var methodName = isSerialize
					? nameof(ReinterpretFormatter<int>.Write)
					: nameof(ReinterpretFormatter<int>.Read);

				var method = typeof(ReinterpretFormatter<>)
					.MakeGenericType(schemaMember.MemberType)
					.GetMethods(BindingFlags.Public | BindingFlags.NonPublic | BindingFlags.Static)
					.First(m => m.Name == methodName);

				var size = ReflectionHelper.GetSize(schemaMember.MemberType);

				if (isSerialize)
				{
					return Block(
						// EnsureCapacity()
						Call(ensureCapacityMethod, bufferArg, offsetArg, Constant(size)),
						// ReinterpretFormatter<T>.Write()
						Call(method, bufferArg, offsetArg, target),
						// offset += sizeof(T)
						AddAssign(offsetArg, Constant(size))
						);
				}
				else
				{
					return Block(
						// ReinterpretFormatter<T>.Read()
						Call(method, bufferArg, offsetArg, target),
						// offset += sizeof(T)
						AddAssign(offsetArg, Constant(size))
						);
				}
			}


			//
			// Normal call
			//
			var formatterMethod = isSerialize
				? formatter.GetType().ResolveSerializeMethod(schemaMember.MemberType)
				: formatter.GetType().ResolveDeserializeMethod(schemaMember.MemberType);

			return Call(
				instance: formatterConst,
				method: formatterMethod,
				bufferArg, offsetArg, target);
		}


		static void EmitOnAfterDeserialize(List<Expression> body, Schema schema, Expression valueArg)
		{
			var type = schema.Type;
			var allMethods = type.GetMethods(BindingFlags.Public | BindingFlags.NonPublic | BindingFlags.Instance);
=======
		static void EmitCallToAttribute(List<Expression> block, Expression value, Type objectType, Type attributeType, bool checkIfObjectIsNull)
		{
			var method = GetMethodByAttribute(objectType, attributeType);
			if (method == null)
				return;

			if (objectType.IsValueType)
				checkIfObjectIsNull = false;

			if (checkIfObjectIsNull)
			{
				var valueIsNotNull = Not(ReferenceEqual(value, Constant(null, typeof(object))));
				var call = Call(value, method);

				var checkAndCall = IfThen(valueIsNotNull, call);
				block.Add(checkAndCall);
			}
			else
			{
				block.Add(Call(value, method));
			}
		}

		static MethodInfo GetMethodByAttribute(Type objectType, Type attributeType)
		{
			var allMethods = objectType.GetMethods(BindingFlags.Public | BindingFlags.NonPublic | BindingFlags.Instance);
>>>>>>> 452efe30

			MethodInfo method = null;

			foreach (var m in allMethods)
			{
<<<<<<< HEAD
				if (m.GetCustomAttribute<OnAfterDeserializeAttribute>() != null)
=======
				if (m.ReturnType == typeof(void)
					&& m.GetParameters().Length == 0
					&& m.GetCustomAttribute(attributeType) != null)
>>>>>>> 452efe30
				{
					if (m.ReturnType != typeof(void) || m.GetParameters().Length > 0)
						throw new InvalidOperationException($"Method '{m.Name}' is marked as '{nameof(OnAfterDeserializeAttribute)}', but doesn't return void or has parameters");

					if (method == null)
						method = m;
					else
						throw new InvalidOperationException($"Your type '{type.FriendlyName(false)}' has more than one method with the '{nameof(OnAfterDeserializeAttribute)}' attribute. Two methods found: '{m.Name}' and '{method.Name}'");
				}
			}

			if (method != null)
			{
				body.Add(Call(valueArg, method));
			}
		}

		static IEnumerable<SchemaMember> OrderMembersForWriteBack(List<SchemaMember> members)
		{
			return from m in members
				   orderby m.WriteBackOrder ascending, members.IndexOf(m)
				   select m;
		}

		static void ThrowOffsetMismatch(int startOffset, int offset, int blockSize)
		{
			throw new InvalidOperationException($"The data being read is corrupted. The amount of data read did not match the expected block-size! BlockStart:{startOffset} BlockSize:{blockSize} CurrentOffset:{offset}");
		}
	}

	sealed class DynamicFormatter<T> : DynamicFormatter, IFormatter<T>
	{
		readonly CerasSerializer _ceras;

		SerializeDelegate<T> _serializer;
		DeserializeDelegate<T> _deserializer;

		readonly Schema _schema;

		public DynamicFormatter(CerasSerializer serializer, bool isStatic)
		{
			_ceras = serializer;

			//
			// 1. Basic checks
			var type = typeof(T);
			BannedTypes.ThrowIfNonspecific(type);

			//
			// 2. Determine Schema and TypeConfig
			var schema = isStatic
					? _ceras.GetStaticTypeMetaData(type).PrimarySchema
					: _ceras.GetTypeMetaData(type).PrimarySchema;

			var typeConfig = _ceras.Config.GetTypeConfig(type, isStatic);

			if (!schema.IsPrimary)
				throw new InvalidOperationException("Non-Primary Schema requires SchemaFormatter instead of DynamicFormatter!");

			//
			// 3. If the type is empty, no need to generate anything
			if (schema.Members.Count == 0)
			{
				_serializer = (ref byte[] buffer, ref int offset, T value) => { };
				_deserializer = (byte[] buffer, ref int offset, ref T value) => { };
			}
			else
			{
				// 4. Otherwise remember schema for initialization phase
				_schema = schema;
			}
		}

		internal override void Initialize()
		{
			if (_serializer != null)
				return;

			// If we are getting constructed by a ReferenceFormatter, and one of our members
			// depends on that same ReferenceFormatter we'll end up with a StackOverflowException.
			// To solve this we just delay the compile step until after the constructor is done.
			_serializer = GenerateSerializer(_ceras, _schema, false).Compile();
			_deserializer = GenerateDeserializer(_ceras, _schema, false).Compile();
		}
		

		public void Serialize(ref byte[] buffer, ref int offset, T value) => _serializer(ref buffer, ref offset, value);
		public void Deserialize(byte[] buffer, ref int offset, ref T value) => _deserializer(buffer, ref offset, ref value);
		
		internal static Expression<SerializeDelegate<T>> GenerateSerializer(CerasSerializer ceras, Schema schema, bool isSchemaFormatter) 
			=> (Expression<SerializeDelegate<T>>)GenerateSerializer(typeof(T), ceras, schema, isSchemaFormatter);

		internal static Expression<DeserializeDelegate<T>> GenerateDeserializer(CerasSerializer ceras, Schema schema, bool isSchemaFormatter) 
			=> (Expression<DeserializeDelegate<T>>)GenerateDeserializer(typeof(T), ceras, schema, isSchemaFormatter);

	}
}<|MERGE_RESOLUTION|>--- conflicted
+++ resolved
@@ -63,15 +63,9 @@
 			 * Temporary disabled until v5 is released
 			 * 
 			// Merge Blitting Step
-<<<<<<< HEAD
-			List<SchemaMember> blittedMembers = null;
-			if (!isSchemaFormatter)
-				blittedMembers = MergeBlittableSerializeCalls(members, typeToFormatter, body, bufferArg, offsetArg, valueArg);
-=======
 			if (!isSchemaFormatter)
 				MergeBlittableSerializeCalls(members, typeToFormatter);
 			*/
->>>>>>> 452efe30
 
 			if (!isStatic)
 				EmitCallToAttribute(body, valueArg, schema.Type, typeof(OnBeforeSerializeAttribute), false);
@@ -151,39 +145,7 @@
 			return Lambda(typeof(SerializeDelegate<>).MakeGenericType(formattedType), serializeBlock, bufferArg, offsetArg, valueArg);
 		}
 
-<<<<<<< HEAD
 		internal static LambdaExpression GenerateDeserializer(Type formattedType, CerasSerializer ceras, Schema schema, bool isSchemaFormatter)
-=======
-		static void MergeBlittableSerializeCalls(List<SchemaMember> members, Dictionary<Type, ConstantExpression> typeToFormatter)
-		{
-			List<SchemaMember> mergeBlitMembers = new List<SchemaMember>();
-
-			for (int i = 0; i < members.Count; i++)
-			{
-				var m = members[i];
-				if (!ReflectionHelper.IsBlittableType(m.MemberType))
-					break;
-
-				mergeBlitMembers.Add(m);
-			}
-
-#if DEBUG
-			if (members.Count(m => ReflectionHelper.IsBlittableType(m.MemberType)) != mergeBlitMembers.Count)
-				throw new Exception("Found a second group of blittable members, but all blittable members should have been sorted together into one big group!");
-#endif
-
-
-			for (int i = 0; i < mergeBlitMembers.Count; i++)
-			{
-				var m = mergeBlitMembers[i];
-				var formatter = (IInlineEmitter)typeToFormatter[m.MemberType].Value;
-
-			}
-
-		}
-
-		internal static Expression<DeserializeDelegate<T>> GenerateDeserializer(CerasSerializer ceras, Schema schema, bool isSchemaFormatter, bool isStatic)
->>>>>>> 452efe30
 		{
 			bool verifySizes = isSchemaFormatter && ceras.Config.VersionTolerance.VerifySizes;
 			var members = schema.Members;
@@ -202,11 +164,6 @@
 			var body = new List<Expression>();
 			var locals = new List<ParameterExpression>(schema.Members.Count);
 
-<<<<<<< HEAD
-
-			// BlockSize, OffsetStart (locals to store size of data)
-=======
->>>>>>> 452efe30
 			ParameterExpression blockSize = null, offsetStart = null;
 			if (isSchemaFormatter)
 			{
@@ -236,16 +193,12 @@
 
 
 			//
-<<<<<<< HEAD
-			// 1. Initialize locals (if we have an object)
-=======
 			// 1. OnBeforeDeserialize
 			if (!isStatic)
 				EmitCallToAttribute(body, refValueArg, schema.Type, typeof(OnBeforeDeserializeAttribute), true);
 
 			//
 			// 2. Read existing values into locals (Why? See explanation at the end of the file)
->>>>>>> 452efe30
 			foreach (var m in members)
 			{
 				// We can't pass properties by ref to Deserialize() so:
@@ -267,11 +220,7 @@
 			}
 
 			//
-<<<<<<< HEAD
-			// 2. Deserialize into local (or field)
-=======
 			// 3. Deserialize into local (faster and more robust than field/prop directly)
->>>>>>> 452efe30
 			foreach (var m in members)
 			{
 				// blockSize = ReadSize();
@@ -324,13 +273,8 @@
 			}
 
 			//
-<<<<<<< HEAD
-			// 3. Create object instance
-			if (callObjectConstructor)
-=======
 			// 4. Create object instance (only when actually needed)
 			if (constructObject)
->>>>>>> 452efe30
 			{
 				// Create a helper array for the implementing type construction
 				var memberParameters = (
@@ -345,11 +289,7 @@
 			}
 
 			//
-<<<<<<< HEAD
-			// 4. Assign members (from locals)
-=======
 			// 5. Write back values in one batch
->>>>>>> 452efe30
 			var orderedMembers = OrderMembersForWriteBack(members);
 			foreach (var m in orderedMembers)
 			{
@@ -391,15 +331,9 @@
 			}
 
 			//
-<<<<<<< HEAD
-			// 5. Call "OnAfterDeserialize()"
-			EmitOnAfterDeserialize(body, schema, valueArg);
-
-=======
 			// 6. OnAfterDeserialize
 			if (!isStatic)
 				EmitCallToAttribute(body, refValueArg, schema.Type, typeof(OnAfterDeserializeAttribute), false);
->>>>>>> 452efe30
 
 
 			var bodyBlock = Block(variables: locals, expressions: body);
@@ -515,7 +449,6 @@
 			var formatter = (IFormatter)formatterConst.Value;
 
 
-<<<<<<< HEAD
 			// Try inlining interface
 			if (formatter is ICallInliner callInliner)
 			{
@@ -575,12 +508,6 @@
 				bufferArg, offsetArg, target);
 		}
 
-
-		static void EmitOnAfterDeserialize(List<Expression> body, Schema schema, Expression valueArg)
-		{
-			var type = schema.Type;
-			var allMethods = type.GetMethods(BindingFlags.Public | BindingFlags.NonPublic | BindingFlags.Instance);
-=======
 		static void EmitCallToAttribute(List<Expression> block, Expression value, Type objectType, Type attributeType, bool checkIfObjectIsNull)
 		{
 			var method = GetMethodByAttribute(objectType, attributeType);
@@ -607,19 +534,14 @@
 		static MethodInfo GetMethodByAttribute(Type objectType, Type attributeType)
 		{
 			var allMethods = objectType.GetMethods(BindingFlags.Public | BindingFlags.NonPublic | BindingFlags.Instance);
->>>>>>> 452efe30
 
 			MethodInfo method = null;
 
 			foreach (var m in allMethods)
 			{
-<<<<<<< HEAD
-				if (m.GetCustomAttribute<OnAfterDeserializeAttribute>() != null)
-=======
 				if (m.ReturnType == typeof(void)
 					&& m.GetParameters().Length == 0
 					&& m.GetCustomAttribute(attributeType) != null)
->>>>>>> 452efe30
 				{
 					if (m.ReturnType != typeof(void) || m.GetParameters().Length > 0)
 						throw new InvalidOperationException($"Method '{m.Name}' is marked as '{nameof(OnAfterDeserializeAttribute)}', but doesn't return void or has parameters");
