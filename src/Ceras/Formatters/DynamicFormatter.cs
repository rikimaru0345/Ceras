--- conflicted
+++ resolved
@@ -65,13 +65,8 @@
 			if (!isSchemaFormatter)
 				blittedMembers = MergeBlittableSerializeCalls(members, typeToFormatter, body, bufferArg, offsetArg, valueArg);
 
-<<<<<<< HEAD
 			if (!schema.IsStatic)
-				EmitCallToAttribute(body, valueArg, schema.Type, typeof(OnBeforeSerializeAttribute), false);
-=======
-			if (!isStatic)
 				EmitCallToAttribute(ceras, body, valueArg, schema.Type, typeof(OnBeforeSerializeAttribute), false);
->>>>>>> a1190123
 
 			// Serialize all members
 			foreach (var member in members)
@@ -137,13 +132,8 @@
 			}
 
 
-<<<<<<< HEAD
 			if (!schema.IsStatic)
-				EmitCallToAttribute(body, valueArg, schema.Type, typeof(OnAfterSerializeAttribute), false);
-=======
-			if (!isStatic)
 				EmitCallToAttribute(ceras, body, valueArg, schema.Type, typeof(OnAfterSerializeAttribute), false);
->>>>>>> a1190123
 
 			var serializeBlock = Block(variables: locals, expressions: body);
 
@@ -202,13 +192,8 @@
 
 			//
 			// 1. OnBeforeDeserialize
-<<<<<<< HEAD
 			if (!schema.IsStatic)
-				EmitCallToAttribute(body, valueArg, schema.Type, typeof(OnBeforeDeserializeAttribute), true);
-=======
-			if (!isStatic)
-				EmitCallToAttribute(ceras, body, refValueArg, schema.Type, typeof(OnBeforeDeserializeAttribute), true);
->>>>>>> a1190123
+				EmitCallToAttribute(ceras, body, valueArg, schema.Type, typeof(OnBeforeDeserializeAttribute), true);
 
 			//
 			// 2. Read existing values into locals (Why? See explanation at the end of the file)
@@ -345,13 +330,8 @@
 
 			//
 			// 6. OnAfterDeserialize
-<<<<<<< HEAD
 			if (!schema.IsStatic)
-				EmitCallToAttribute(body, valueArg, schema.Type, typeof(OnAfterDeserializeAttribute), false);
-=======
-			if (!isStatic)
-				EmitCallToAttribute(ceras, body, refValueArg, schema.Type, typeof(OnAfterDeserializeAttribute), false);
->>>>>>> a1190123
+				EmitCallToAttribute(ceras, body, valueArg, schema.Type, typeof(OnAfterDeserializeAttribute), false);
 
 
 			var bodyBlock = Block(variables: locals, expressions: body);
@@ -561,20 +541,6 @@
 
 			foreach (var m in allMethods)
 			{
-<<<<<<< HEAD
-				if (m.ReturnType == typeof(void)
-					&& m.GetParameters().Length == 0
-					&& m.GetCustomAttribute(attributeType) != null)
-				{
-					if (m.ReturnType != typeof(void) || m.GetParameters().Length > 0)
-						throw new InvalidOperationException($"Method '{m.Name}' is marked as '{attributeType.Name}', but doesn't return void or has parameters");
-
-					if (method == null)
-						method = m;
-					else
-						throw new InvalidOperationException($"Your type '{objectType.FriendlyName(false)}' has more than one method with the '{attributeType.Name}' attribute. Two methods found: '{m.Name}' and '{method.Name}'");
-				}
-=======
 				if (m.GetCustomAttribute(attributeType) == null)
 					continue;
 
@@ -590,7 +556,6 @@
 					method = m;
 				else
 					throw new InvalidOperationException($"Your type '{objectType.FriendlyName(false)}' has more than one method with the '{attributeType.Name}' attribute. Two methods found: '{m.Name}' and '{method.Name}'");
->>>>>>> a1190123
 			}
 
 			return method;
