--- conflicted
+++ resolved
@@ -17,11 +17,6 @@
 	 * Given a "Schema" it compiles an optimized formatter for it.
 	 */
 
-<<<<<<< HEAD
-	// todo: override formatters?
-
-=======
->>>>>>> 1dd0872c
 	abstract class DynamicFormatter
 	{
 		// Schema field prefix
@@ -32,39 +27,8 @@
 		static readonly MethodInfo _offsetMismatchMethod = ReflectionHelper.GetMethod(() => ThrowOffsetMismatch(0, 0, 0));
 		static readonly MethodInfo ensureCapacityMethod = typeof(SerializerBinary).GetMethod(nameof(SerializerBinary.EnsureCapacity));
 
-<<<<<<< HEAD
 		internal abstract void Initialize();
 
-=======
-		readonly CerasSerializer _ceras;
-
-		SerializeDelegate<T> _serializer;
-		DeserializeDelegate<T> _deserializer;
-
-		readonly bool _isStatic;
-		readonly Schema _schema;
-
-		public DynamicFormatter(CerasSerializer serializer, bool isStatic)
-		{
-			_ceras = serializer;
-
-			var type = typeof(T);
-			BannedTypes.ThrowIfNonspecific(type);
-
-			var schema = isStatic
-					? _ceras.GetStaticTypeMetaData(type).PrimarySchema
-					: _ceras.GetTypeMetaData(type).PrimarySchema;
-
-			var typeConfig = _ceras.Config.GetTypeConfig(type, isStatic);
-			typeConfig.VerifyConstructionMethod();
-
-			if (!schema.IsPrimary)
-				throw new InvalidOperationException("Non-Primary Schema requires SchemaFormatter instead of DynamicFormatter!");
-
-			_isStatic = isStatic;
-			_schema = schema;
-		}
->>>>>>> 1dd0872c
 
 		internal static LambdaExpression GenerateSerializer(Type formattedType, CerasSerializer ceras, Schema schema, bool isSchemaFormatter)
 		{
